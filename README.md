--- conflicted
+++ resolved
@@ -610,30 +610,18 @@
     <dependency>
       <groupId>io.foldright</groupId>
       <artifactId>cffu</artifactId>
-<<<<<<< HEAD
-      <version>1.0.0-Alpha21</version>
-=======
       <version>1.0.0-Alpha22</version>
->>>>>>> 65155e37
     </dependency>
     ```
   - For `Gradle` projects:
 
     ```groovy
     // Gradle Kotlin DSL
-<<<<<<< HEAD
-    implementation("io.foldright:cffu:1.0.0-Alpha21")
-    ```
-    ```groovy
-    // Gradle Groovy DSL
-    implementation 'io.foldright:cffu:1.0.0-Alpha21'
-=======
     implementation("io.foldright:cffu:1.0.0-Alpha22")
     ```
     ```groovy
     // Gradle Groovy DSL
     implementation 'io.foldright:cffu:1.0.0-Alpha22'
->>>>>>> 65155e37
     ```
 - `cffu Kotlin`支持库:
   - For `Maven` projects:
@@ -642,30 +630,18 @@
     <dependency>
       <groupId>io.foldright</groupId>
       <artifactId>cffu-kotlin</artifactId>
-<<<<<<< HEAD
-      <version>1.0.0-Alpha21</version>
-=======
       <version>1.0.0-Alpha22</version>
->>>>>>> 65155e37
     </dependency>
     ```
   - For `Gradle` projects:
 
     ```groovy
     // Gradle Kotlin DSL
-<<<<<<< HEAD
-    implementation("io.foldright:cffu-kotlin:1.0.0-Alpha21")
-    ```
-    ```groovy
-    // Gradle Groovy DSL
-    implementation 'io.foldright:cffu-kotlin:1.0.0-Alpha21'
-=======
     implementation("io.foldright:cffu-kotlin:1.0.0-Alpha22")
     ```
     ```groovy
     // Gradle Groovy DSL
     implementation 'io.foldright:cffu-kotlin:1.0.0-Alpha22'
->>>>>>> 65155e37
     ```
 - `cffu bom`:
   - For `Maven` projects:
@@ -674,11 +650,7 @@
     <dependency>
       <groupId>io.foldright</groupId>
       <artifactId>cffu-bom</artifactId>
-<<<<<<< HEAD
-      <version>1.0.0-Alpha21</version>
-=======
       <version>1.0.0-Alpha22</version>
->>>>>>> 65155e37
       <type>pom</type>
       <scope>import</scope>
     </dependency>
@@ -687,19 +659,11 @@
 
     ```groovy
     // Gradle Kotlin DSL
-<<<<<<< HEAD
-    implementation(platform("io.foldright:cffu-bom:1.0.0-Alpha21"))
-    ```
-    ```groovy
-    // Gradle Groovy DSL
-    implementation platform('io.foldright:cffu-bom:1.0.0-Alpha21')
-=======
     implementation(platform("io.foldright:cffu-bom:1.0.0-Alpha22"))
     ```
     ```groovy
     // Gradle Groovy DSL
     implementation platform('io.foldright:cffu-bom:1.0.0-Alpha22')
->>>>>>> 65155e37
     ```
 - [📌 `TransmittableThreadLocal(TTL)`](https://github.com/alibaba/transmittable-thread-local)的[`cffu executor wrapper SPI`实现](cffu-ttl-executor-wrapper)：
   - For `Maven` projects:
@@ -708,11 +672,7 @@
     <dependency>
       <groupId>io.foldright</groupId>
       <artifactId>cffu-ttl-executor-wrapper</artifactId>
-<<<<<<< HEAD
-      <version>1.0.0-Alpha21</version>
-=======
       <version>1.0.0-Alpha22</version>
->>>>>>> 65155e37
       <scope>runtime</scope>
     </dependency>
     ```
@@ -720,19 +680,11 @@
 
     ```groovy
     // Gradle Kotlin DSL
-<<<<<<< HEAD
-    runtimeOnly("io.foldright:cffu-ttl-executor-wrapper:1.0.0-Alpha21")
-    ```
-    ```groovy
-    // Gradle Groovy DSL
-    runtimeOnly 'io.foldright:cffu-ttl-executor-wrapper:1.0.0-Alpha21'
-=======
     runtimeOnly("io.foldright:cffu-ttl-executor-wrapper:1.0.0-Alpha22")
     ```
     ```groovy
     // Gradle Groovy DSL
     runtimeOnly 'io.foldright:cffu-ttl-executor-wrapper:1.0.0-Alpha22'
->>>>>>> 65155e37
     ```
 
 # 📚 更多资料

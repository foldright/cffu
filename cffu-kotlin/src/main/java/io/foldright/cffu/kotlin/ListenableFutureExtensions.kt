package io.foldright.cffu.kotlin

import com.google.common.util.concurrent.ListenableFuture
import com.google.common.util.concurrent.MoreExecutors
import io.foldright.cffu.Cffu
import io.foldright.cffu.CffuFactory
import io.foldright.cffu.ListenableFutureUtils
import java.util.concurrent.CompletableFuture
import java.util.concurrent.Executor


/*
  This file contains the Extension methods related with ListenableFuture.

  ---------------------
  Implementation Note:
  ---------------------
  The methods of this file MUST NOT be defined in `CompletableFutureExtensions` or `CffuExtensions`;
  Otherwise `NoClassDefFoundError` when loading CompletableFutureExtensions/CffuExtensions
  if `ListenableFuture` class(`ClassNotFoundException` aka. `Guava` dependency) is absent.
*/

/**
 * Converts input [ListenableFuture] to [CompletableFuture].
 *
 * Callback from ListenableFuture is executed using the given executor,
 * use {[MoreExecutors.directExecutor]} if you need skip executor switch.
 */
<<<<<<< HEAD
fun <T> ListenableFuture<T>.toCompletableFuture(executor: Executor, mayInterruptIfRunning: Boolean): CompletableFuture<T> =
    ListenableFutureUtils.toCompletableFuture(this, executor, mayInterruptIfRunning)
=======
fun <T> ListenableFuture<T>.toCompletableFuture(
    executor: Executor, interruptLfWhenCancellationException: Boolean
): CompletableFuture<T> =
    ListenableFutureUtils.toCompletableFuture(this, executor, interruptLfWhenCancellationException)
>>>>>>> 5c12e98a

/**
 * Converts input [ListenableFuture] to [Cffu].
 *
 * Callback from ListenableFuture is executed using cffuFactory's default executor.
 */
<<<<<<< HEAD
fun <T> ListenableFuture<T>.toCffu(cffuFactory: CffuFactory, mayInterruptIfRunning: Boolean): Cffu<T> {
    return ListenableFutureUtils.toCffu(this, cffuFactory, mayInterruptIfRunning)
}
=======
fun <T> ListenableFuture<T>.toCffu(cffuFactory: CffuFactory, interruptLfWhenCancellationException: Boolean): Cffu<T> =
    ListenableFutureUtils.toCffu(this, cffuFactory, interruptLfWhenCancellationException)
>>>>>>> 5c12e98a

/**
 * Converts input [CompletableFuture] to [ListenableFuture].
 */
fun <T> CompletableFuture<T>.toListenableFuture(): ListenableFuture<T> =
    ListenableFutureUtils.toListenableFuture(this)

/**
 * Converts input [Cffu] to [ListenableFuture].
 */
fun <T> Cffu<T>.toListenableFuture(): ListenableFuture<T> =
    ListenableFutureUtils.toListenableFuture(this)<|MERGE_RESOLUTION|>--- conflicted
+++ resolved
@@ -26,29 +26,18 @@
  * Callback from ListenableFuture is executed using the given executor,
  * use {[MoreExecutors.directExecutor]} if you need skip executor switch.
  */
-<<<<<<< HEAD
-fun <T> ListenableFuture<T>.toCompletableFuture(executor: Executor, mayInterruptIfRunning: Boolean): CompletableFuture<T> =
-    ListenableFutureUtils.toCompletableFuture(this, executor, mayInterruptIfRunning)
-=======
 fun <T> ListenableFuture<T>.toCompletableFuture(
     executor: Executor, interruptLfWhenCancellationException: Boolean
 ): CompletableFuture<T> =
     ListenableFutureUtils.toCompletableFuture(this, executor, interruptLfWhenCancellationException)
->>>>>>> 5c12e98a
 
 /**
  * Converts input [ListenableFuture] to [Cffu].
  *
  * Callback from ListenableFuture is executed using cffuFactory's default executor.
  */
-<<<<<<< HEAD
-fun <T> ListenableFuture<T>.toCffu(cffuFactory: CffuFactory, mayInterruptIfRunning: Boolean): Cffu<T> {
-    return ListenableFutureUtils.toCffu(this, cffuFactory, mayInterruptIfRunning)
-}
-=======
 fun <T> ListenableFuture<T>.toCffu(cffuFactory: CffuFactory, interruptLfWhenCancellationException: Boolean): Cffu<T> =
     ListenableFutureUtils.toCffu(this, cffuFactory, interruptLfWhenCancellationException)
->>>>>>> 5c12e98a
 
 /**
  * Converts input [CompletableFuture] to [ListenableFuture].

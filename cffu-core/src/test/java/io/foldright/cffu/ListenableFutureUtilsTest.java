--- conflicted
+++ resolved
@@ -11,9 +11,7 @@
 import org.junit.jupiter.api.condition.EnabledForJreRange;
 import org.junit.jupiter.api.condition.JRE;
 
-import java.time.Duration;
 import java.util.concurrent.*;
-import java.util.concurrent.atomic.AtomicBoolean;
 
 import static io.foldright.cffu.ListenableFutureUtils.*;
 import static io.foldright.test_utils.TestUtils.*;
@@ -119,10 +117,6 @@
 
     @Test
     void test_lf2cf_setCancellationExceptionToCf_cancellationAndPropagation() throws Exception {
-<<<<<<< HEAD
-        final ListenableFuture<Integer> lf = SettableFuture.create();
-        final CompletableFuture<Integer> cf = toCompletableFuture(lf, executorService, true);
-=======
         {
             final ListenableFuture<Integer> lf = SettableFuture.create();
             final CompletableFuture<Integer> cf = toCompletableFuture(lf, executorService, true);
@@ -139,7 +133,6 @@
         {
             final ListenableFuture<Integer> lf = SettableFuture.create();
             final CompletableFuture<Integer> cf = toCompletableFuture(lf, executorService, true);
->>>>>>> 5c12e98a
 
             assertTrue(cf.completeExceptionally(new IllegalArgumentException()));
             sleep(100);
@@ -177,30 +170,6 @@
 
             assertFalse(lf.isDone());
         }
-    }
-
-    @Test
-    void test_lf2cf_setCancellationExceptionToCf_cancellationAndPropagation_interruption() throws Exception {
-        final AtomicBoolean interrupted = new AtomicBoolean(false);
-        final ListenableFuture<Integer> lf = Futures.submit(() -> {
-            try {
-                Thread.sleep(Duration.ofSeconds(10));
-            } catch (InterruptedException ex) {
-                interrupted.set(true);
-            }
-            return 42;
-        }, Executors.newCachedThreadPool());
-        final CompletableFuture<Integer> cf = toCompletableFuture(lf, executorService, true);
-
-        assertTrue(cf.completeExceptionally(new CancellationException()));
-        waitForAllCfsToComplete(cf);
-        waitForAllLfsToComplete(lf);
-
-        assertTrue(lf.isCancelled());
-        assertThrowsExactly(CancellationException.class, lf::get);
-        assertTrue(cf.isCancelled());
-        assertThrowsExactly(CancellationException.class, cf::get);
-        assertTrue(interrupted.get());
     }
 
     @Test

package io.foldright.cffu;

import com.google.common.util.concurrent.Futures;
import com.google.common.util.concurrent.ListenableFuture;
import edu.umd.cs.findbugs.annotations.CheckReturnValue;
import edu.umd.cs.findbugs.annotations.Nullable;
import io.foldright.cffu.tuple.Tuple2;
import io.foldright.cffu.tuple.Tuple3;
import io.foldright.cffu.tuple.Tuple4;
import io.foldright.cffu.tuple.Tuple5;
import org.jetbrains.annotations.Contract;

import javax.annotation.concurrent.ThreadSafe;
import java.util.List;
import java.util.concurrent.CompletableFuture;
import java.util.concurrent.CompletionStage;
import java.util.concurrent.Executor;
import java.util.concurrent.TimeUnit;
import java.util.function.Supplier;

import static java.util.Objects.requireNonNull;


/**
 * This class {@link CffuFactory} is equivalent to {@link CompletableFuture},
 * contains the static (factory) methods of {@link CompletableFuture}.
 * <p>
 * The methods that equivalent to the instance methods of {@link CompletableFuture} is in {@link Cffu} class.
 * <p>
 * Use {@link #builder(Executor)} to config and build {@link CffuFactory}.
 * <p>
 * About factory methods conventions of {@link CffuFactory}:
 * <ul>
 * <li>factory methods return {@link Cffu} instead of {@link CompletableFuture}.
 * <li>only provide varargs methods for multiply Cffu/CF input arguments;
 *     if you have {@code List} input, use static util methods {@link #cffuListToArray(List)}
 *     or {@link CompletableFutureUtils#completableFutureListToArray(List)} to convert it to array first.
 * </ul>
 *
 * @author Jerry Lee (oldratlee at gmail dot com)
 * @author HuHao (995483610 at qq dot com)
 * @see Cffu
 * @see CompletableFuture
 */
@ThreadSafe
public final class CffuFactory {
    ////////////////////////////////////////////////////////////////////////////////
    // region# Builder and Constructor Methods(including internal constructors and fields)
    ////////////////////////////////////////////////////////////////////////////////

    private final Executor defaultExecutor;

    private final boolean forbidObtrudeMethods;

    CffuFactory(Executor defaultExecutor, boolean forbidObtrudeMethods) {
        this.defaultExecutor = defaultExecutor;
        this.forbidObtrudeMethods = forbidObtrudeMethods;
    }

    /**
     * Returns a {@link CffuFactoryBuilder} with {@code defaultExecutor} setting.
     *
     * @see Cffu#defaultExecutor()
     * @see CffuFactory#defaultExecutor()
     */
    @Contract(pure = true)
    public static CffuFactoryBuilder builder(Executor defaultExecutor) {
        return new CffuFactoryBuilder(defaultExecutor);
    }

    /**
     * Returns a new CffuFactory from this CffuFactory that reset the defaultExecutor.
     */
    @Contract(pure = true)
    public CffuFactory resetDefaultExecutor(Executor defaultExecutor) {
        return CffuFactoryBuilder.resetDefaultExecutor(this, defaultExecutor);
    }

    @Contract(pure = true)
    private <T> Cffu<T> create(CompletableFuture<T> cf) {
        return new Cffu<>(this, false, cf);
    }

    @Contract(pure = true)
    private <T> CompletionStage<T> createMin(CompletableFuture<T> cf) {
        return new Cffu<>(this, true, cf);
    }

    /**
     * Return an incomplete Cffu, equivalent to {@link CompletableFuture#CompletableFuture()} constructor.
     * <p>
     * In general, should not use this method in biz code, prefer other factory methods of Cffu.
     *
     * @see CompletableFuture#CompletableFuture()
     */
    @Contract(pure = true)
    public <T> Cffu<T> newIncompleteCffu() {
        return create(new CompletableFuture<>());
    }

    // endregion
    ////////////////////////////////////////////////////////////////////////////////
    // region# Factory Methods
    ////////////////////////////////////////////////////////////////////////////////

    ////////////////////////////////////////////////////////////////////////////////
    // region## supplyAsync*/runAsync* Methods(create by action)
    //
    //    - Supplier<T> -> Cffu<T>
    //    - Runnable    -> Cffu<Void>
    ////////////////////////////////////////////////////////////////////////////////

    /**
     * Returns a new Cffu that is asynchronously completed
     * by a task running in the {@link #defaultExecutor()} with
     * the value obtained by calling the given Supplier.
     *
     * @param supplier a function returning the value to be used to complete the returned Cffu
     * @param <T>      the function's return type
     * @return the new Cffu
     */
    @CheckReturnValue(explanation = "should use the returned Cffu; otherwise, prefer method `runAsync`")
    public <T> Cffu<T> supplyAsync(Supplier<T> supplier) {
        return supplyAsync(supplier, defaultExecutor);
    }

    /**
     * Returns a new Cffu that is asynchronously completed by a task running
     * in the given executor with the value obtained by calling the given Supplier.
     *
     * @param supplier a function returning the value to be used to complete the returned Cffu
     * @param executor the executor to use for asynchronous execution
     * @param <T>      the function's return type
     * @return the new Cffu
     */
    @CheckReturnValue(explanation = "should use the returned Cffu; otherwise, prefer method `runAsync`")
    public <T> Cffu<T> supplyAsync(Supplier<T> supplier, Executor executor) {
        return create(CompletableFuture.supplyAsync(supplier, executor));
    }

    /**
     * Returns a new Cffu that is asynchronously completed by a task running
     * in the {@link #defaultExecutor()} after it runs the given action.
     *
     * @param action the action to run before completing the returned Cffu
     * @return the new Cffu
     */
    public Cffu<Void> runAsync(Runnable action) {
        return runAsync(action, defaultExecutor);
    }

    /**
     * Returns a new Cffu that is asynchronously completed
     * by a task running in the given executor after it runs the given action.
     *
     * @param action   the action to run before completing the returned Cffu
     * @param executor the executor to use for asynchronous execution
     * @return the new Cffu
     */
    public Cffu<Void> runAsync(Runnable action, Executor executor) {
        return create(CompletableFuture.runAsync(action, executor));
    }

    // endregion
    ////////////////////////////////////////////////////////////
    // region## Multi-Actions(M*) Methods(create by actions)
    //
    //    - Supplier<T>[] -> Cffu<List<T>>
    //    - Runnable[]    -> Cffu<Void>
    ////////////////////////////////////////////////////////////

    /**
     * Returns a new Cffu that is asynchronously completed
     * by tasks running in the Cffu's default asynchronous execution facility
     * with the values obtained by calling the given Suppliers
     * in the <strong>same order</strong> of the given Suppliers arguments.
     *
     * @param suppliers the suppliers returning the value to be used to complete the returned Cffu
     * @param <T>       the suppliers' return type
     * @return the new Cffu
     * @see #allResultsFailFastOf(CompletionStage[])
     */
    @SafeVarargs
    public final <T> Cffu<List<T>> mSupplyFailFastAsync(Supplier<? extends T>... suppliers) {
        return mSupplyFailFastAsync(defaultExecutor, suppliers);
    }

    /**
     * Returns a new Cffu that is asynchronously completed by tasks running in the given Executor
     * with the values obtained by calling the given Suppliers
     * in the <strong>same order</strong> of the given Suppliers arguments.
     *
     * @param executor  the executor to use for asynchronous execution
     * @param suppliers the suppliers returning the value to be used to complete the returned Cffu
     * @param <T>       the suppliers' return type
     * @return the new Cffu
     * @see #allResultsFailFastOf(CompletionStage[])
     */
    @SafeVarargs
    public final <T> Cffu<List<T>> mSupplyFailFastAsync(Executor executor, Supplier<? extends T>... suppliers) {
        return create(CompletableFutureUtils.mSupplyFailFastAsync(executor, suppliers));
    }

    /**
     * Returns a new Cffu that is asynchronously completed
     * by tasks running in the Cffu's default asynchronous execution facility
     * with the successful values obtained by calling the given Suppliers
     * in the <strong>same order</strong> of the given Suppliers arguments.
     * <p>
     * If any of the provided suppliers fails, its corresponding position will contain {@code valueIfFailed}
     * (which is indistinguishable from the supplier having a successful value of {@code valueIfFailed}).
     *
     * @param valueIfFailed the value to return if not failed
     * @param suppliers     the suppliers returning the value to be used to complete the returned Cffu
     * @param <T>           the suppliers' return type
     * @return the new Cffu
     * @see #allSuccessResultsOf(Object, CompletionStage[])
     */
    @SafeVarargs
    public final <T> Cffu<List<T>> mSupplyAllSuccessAsync(
            @Nullable T valueIfFailed, Supplier<? extends T>... suppliers) {
        return mSupplyAllSuccessAsync(valueIfFailed, defaultExecutor, suppliers);
    }

    /**
     * Returns a new Cffu that is asynchronously completed
     * by tasks running in the given Executor with the successfully values obtained by calling the given Suppliers
     * in the <strong>same order</strong> of the given Suppliers arguments.
     * <p>
     * If any of the provided suppliers fails, its corresponding position will contain {@code valueIfFailed}
     * (which is indistinguishable from the supplier having a successful value of {@code valueIfFailed}).
     *
     * @param valueIfFailed the value to return if not failed
     * @param executor      the executor to use for asynchronous execution
     * @param suppliers     the suppliers returning the value to be used to complete the returned Cffu
     * @param <T>           the suppliers' return type
     * @return the new Cffu
     * @see #allSuccessResultsOf(Object, CompletionStage[])
     */
    @SafeVarargs
    public final <T> Cffu<List<T>> mSupplyAllSuccessAsync(
            @Nullable T valueIfFailed, Executor executor, Supplier<? extends T>... suppliers) {
        return create(CompletableFutureUtils.mSupplyAllSuccessAsync(valueIfFailed, executor, suppliers));
    }

    /**
     * Returns a new Cffu that is asynchronously completed
     * by tasks running in the Cffu's default asynchronous execution facility
     * with the most values obtained by calling the given Suppliers
     * in the given time({@code timeout}, aka as many results as possible in the given time)
     * in the <strong>same order</strong> of the given Suppliers arguments.
     * <p>
     * If any of the provided suppliers does not success(fails or incomplete) in given time,
     * its corresponding position will contain {@code valueIfNotSuccess}
     * (which is indistinguishable from the supplier having a successful value of {@code valueIfNotSuccess}).
     *
     * @param valueIfNotSuccess the value to return if not completed successfully
     * @param timeout           how long to wait in units of {@code unit}
     * @param unit              a {@code TimeUnit} determining how to interpret the {@code timeout} parameter
     * @param suppliers         the suppliers returning the value to be used to complete the returned Cffu
     * @param <T>               the suppliers' return type
     * @return the new Cffu
     * @see #mostSuccessResultsOf(Object, long, TimeUnit, CompletionStage[])
     */
    @SafeVarargs
    public final <T> Cffu<List<T>> mSupplyMostSuccessAsync(
            @Nullable T valueIfNotSuccess, long timeout, TimeUnit unit, Supplier<? extends T>... suppliers) {
        return mSupplyMostSuccessAsync(valueIfNotSuccess, defaultExecutor, timeout, unit, suppliers);
    }

    /**
     * Returns a new Cffu that is asynchronously completed by tasks running in the given Executor
     * with the most values obtained by calling the given Suppliers
     * in the given time({@code timeout}, aka as many results as possible in the given time)
     * in the <strong>same order</strong> of the given Suppliers arguments.
     * <p>
     * If any of the provided suppliers does not success(fails or incomplete) in given time,
     * its corresponding position will contain {@code valueIfNotSuccess}
     * (which is indistinguishable from the supplier having a successful value of {@code valueIfNotSuccess}).
     *
     * @param valueIfNotSuccess the value to return if not completed successfully
     * @param executor          the executor to use for asynchronous execution
     * @param timeout           how long to wait in units of {@code unit}
     * @param unit              a {@code TimeUnit} determining how to interpret the {@code timeout} parameter
     * @param suppliers         the suppliers returning the value to be used to complete the returned Cffu
     * @param <T>               the suppliers' return type
     * @return the new Cffu
     * @see #mostSuccessResultsOf(Object, long, TimeUnit, CompletionStage[])
     */
    @SafeVarargs
    public final <T> Cffu<List<T>> mSupplyMostSuccessAsync(
            @Nullable T valueIfNotSuccess, Executor executor, long timeout, TimeUnit unit,
            Supplier<? extends T>... suppliers) {
        return create(CompletableFutureUtils.mSupplyMostSuccessAsync(valueIfNotSuccess, executor, timeout, unit, suppliers));
    }

    /**
     * Returns a new Cffu that is asynchronously completed
     * by tasks running in the Cffu's default asynchronous execution facility
     * with the values obtained by calling the given Suppliers
     * in the <strong>same order</strong> of the given Suppliers arguments.
     *
     * @param suppliers the suppliers returning the value to be used to complete the returned Cffu
     * @param <T>       the suppliers' return type
     * @return the new Cffu
     * @see #allResultsOf(CompletionStage[])
     */
    @SafeVarargs
    public final <T> Cffu<List<T>> mSupplyAsync(Supplier<? extends T>... suppliers) {
        return mSupplyAsync(defaultExecutor, suppliers);
    }

    /**
     * Returns a new Cffu that is asynchronously completed by tasks running in the given Executor
     * with the values obtained by calling the given Suppliers
     * in the <strong>same order</strong> of the given Suppliers arguments.
     *
     * @param executor  the executor to use for asynchronous execution
     * @param suppliers the suppliers returning the value to be used to complete the returned Cffu
     * @param <T>       the suppliers' return type
     * @return the new Cffu
     * @see #allResultsOf(CompletionStage[])
     */
    @SafeVarargs
    public final <T> Cffu<List<T>> mSupplyAsync(
            Executor executor, Supplier<? extends T>... suppliers) {
        return create(CompletableFutureUtils.mSupplyAsync(executor, suppliers));
    }

    /**
     * Returns a new Cffu that is asynchronously successful
     * when any of tasks running in the Cffu's default asynchronous execution facility
     * by calling the given Suppliers success, with the same result.
     * Otherwise, all the given tasks complete exceptionally,
     * the returned Cffu also does so, with a CompletionException holding
     * an exception from any of the given stages as its cause.
     * If no suppliers are provided, returns a new Cffu that is already completed exceptionally
     * with a CompletionException holding a {@link NoCfsProvidedException} as its cause.
     *
     * @param suppliers the suppliers returning the value to be used to complete the returned Cffu
     * @param <T>       the suppliers' return type
     * @return the new Cffu
     * @see #anySuccessOf(CompletionStage[])
     */
    @SafeVarargs
    public final <T> Cffu<T> mSupplyAnySuccessAsync(Supplier<? extends T>... suppliers) {
        return mSupplyAnySuccessAsync(defaultExecutor, suppliers);
    }

    /**
     * Returns a new Cffu that is asynchronously successful
     * when any of tasks running in the given executor by calling the given Suppliers success, with the same result.
     * Otherwise, all the given tasks complete exceptionally,
     * the returned Cffu also does so, with a CompletionException holding
     * an exception from any of the given stages as its cause.
     * If no suppliers are provided, returns a new Cffu that is already completed exceptionally
     * with a CompletionException holding a {@link NoCfsProvidedException} as its cause.
     *
     * @param executor  the executor to use for asynchronous execution
     * @param suppliers the suppliers returning the value to be used to complete the returned Cffu
     * @param <T>       the suppliers' return type
     * @return the new Cffu
     * @see #anySuccessOf(CompletionStage[])
     */
    @SafeVarargs
    public final <T> Cffu<T> mSupplyAnySuccessAsync(Executor executor, Supplier<? extends T>... suppliers) {
        return create(CompletableFutureUtils.mSupplyAnySuccessAsync(executor, suppliers));
    }

    /**
     * Returns a new Cffu that is completed
     * when any of tasks running in the Cffu's default asynchronous execution facility
     * by calling the given Suppliers complete, with the same result.
     * Otherwise, if it completed exceptionally, the returned Cffu also does so,
     * with a CompletionException holding this exception as its cause.
     * If no suppliers are provided, returns an incomplete Cffu.
     *
     * @param suppliers the suppliers returning the value to be used to complete the returned Cffu
     * @param <T>       the suppliers' return type
     * @return the new Cffu
     * @see #anyOf(CompletionStage[])
     */
    @SafeVarargs
    public final <T> Cffu<T> mSupplyAnyAsync(Supplier<? extends T>... suppliers) {
        return mSupplyAnyAsync(defaultExecutor, suppliers);
    }

    /**
     * Returns a new Cffu that is completed
     * when any of tasks running in the given Executor by calling the given Suppliers complete, with the same result.
     * Otherwise, if it completed exceptionally, the returned Cffu also does so,
     * with a CompletionException holding this exception as its cause.
     * If no suppliers are provided, returns an incomplete Cffu.
     *
     * @param executor  the executor to use for asynchronous execution
     * @param suppliers the suppliers returning the value to be used to complete the returned Cffu
     * @param <T>       the suppliers' return type
     * @return the new Cffu
     * @see #anyOf(CompletionStage[])
     */
    @SafeVarargs
    public final <T> Cffu<T> mSupplyAnyAsync(Executor executor, Supplier<? extends T>... suppliers) {
        return create(CompletableFutureUtils.mSupplyAnyAsync(executor, suppliers));
    }

    /**
     * Returns a new Cffu that is asynchronously completed
     * by tasks running in the Cffu's default asynchronous execution facility
     * after runs the given actions.
     *
     * @param actions the actions to run before completing the returned Cffu
     * @return the new Cffu
     * @see #allFailFastOf(CompletionStage[])
     */
    public Cffu<Void> mRunFailFastAsync(Runnable... actions) {
        return mRunFailFastAsync(defaultExecutor, actions);
    }

    /**
     * Returns a new Cffu that is asynchronously completed by tasks running in the given Executor
     * after runs the given actions.
     *
     * @param executor the executor to use for asynchronous execution
     * @param actions  the actions to run before completing the returned Cffu
     * @return the new Cffu
     * @see #allFailFastOf(CompletionStage[])
     */
    public Cffu<Void> mRunFailFastAsync(Executor executor, Runnable... actions) {
        return create(CompletableFutureUtils.mRunFailFastAsync(executor, actions));
    }

    /**
     * Returns a new Cffu that is asynchronously completed
     * by tasks running in the Cffu's default asynchronous execution facility
     * after runs the given actions.
     *
     * @param actions the actions to run before completing the returned Cffu
     * @return the new Cffu
     * @see #allOf(CompletionStage[])
     */
    public Cffu<Void> mRunAsync(Runnable... actions) {
        return mRunAsync(defaultExecutor, actions);
    }

    /**
     * Returns a new Cffu that is asynchronously completed by tasks running in the given Executor
     * after runs the given actions.
     *
     * @param executor the executor to use for asynchronous execution
     * @param actions  the actions to run before completing the returned Cffu
     * @return the new Cffu
     * @see #allOf(CompletionStage[])
     */
    public Cffu<Void> mRunAsync(Executor executor, Runnable... actions) {
        return create(CompletableFutureUtils.mRunAsync(executor, actions));
    }

    /**
     * Returns a new Cffu that is asynchronously successful
     * when any tasks running in the Cffu's default asynchronous execution facility success.
     *
     * @param actions the actions to run before completing the returned Cffu
     * @return the new Cffu
     * @see #anySuccessOf(CompletionStage[])
     */
    public Cffu<Void> mRunAnySuccessAsync(Runnable... actions) {
        return mRunAnySuccessAsync(defaultExecutor, actions);
    }

    /**
     * Returns a new Cffu that is asynchronously completed
     * when any tasks running in the Cffu's default asynchronous execution facility.
     *
     * @param executor the executor to use for asynchronous execution
     * @param actions  the actions to run before completing the returned Cffu
     * @return the new Cffu
     * @see #anySuccessOf(CompletionStage[])
     */
    public Cffu<Void> mRunAnySuccessAsync(Executor executor, Runnable... actions) {
        return create(CompletableFutureUtils.mRunAnySuccessAsync(executor, actions));
    }

    /**
     * Returns a new Cffu that is asynchronously completed
     * when any tasks running in the Cffu's default asynchronous execution facility.
     *
     * @param actions the actions to run before completing the returned Cffu
     * @return the new Cffu
     * @see #anyOf(CompletionStage[])
     */
    public Cffu<Void> mRunAnyAsync(Runnable... actions) {
        return mRunAnyAsync(defaultExecutor, actions);
    }

    /**
     * Returns a new Cffu that is asynchronously completed
     * when any tasks running in the given executor complete.
     *
     * @param executor the executor to use for asynchronous execution
     * @param actions  the actions to run before completing the returned Cffu
     * @return the new Cffu
     * @see #anyOf(CompletionStage[])
     */
    public Cffu<Void> mRunAnyAsync(Executor executor, Runnable... actions) {
        return create(CompletableFutureUtils.mRunAnyAsync(executor, actions));
    }

    // endregion
    ////////////////////////////////////////////////////////////
    // region## Tuple-Multi-Actions(tupleM*) Methods(create by actions)
    ////////////////////////////////////////////////////////////

    /**
     * Tuple variance of {@link #mSupplyFailFastAsync(Supplier[])}.
     */
    public <T1, T2> Cffu<Tuple2<T1, T2>> tupleMSupplyFailFastAsync(
            Supplier<? extends T1> supplier1, Supplier<? extends T2> supplier2) {
        return tupleMSupplyFailFastAsync(defaultExecutor, supplier1, supplier2);
    }

    /**
     * Tuple variance of {@link #mSupplyFailFastAsync(Executor, Supplier[])}.
     */
    public <T1, T2> Cffu<Tuple2<T1, T2>> tupleMSupplyFailFastAsync(
            Executor executor, Supplier<? extends T1> supplier1, Supplier<? extends T2> supplier2) {
        return create(CompletableFutureUtils.tupleMSupplyFailFastAsync(executor, supplier1, supplier2));
    }

    /**
     * Tuple variance of {@link #mSupplyFailFastAsync(Supplier[])}.
     */
    public <T1, T2, T3> Cffu<Tuple3<T1, T2, T3>> tupleMSupplyFailFastAsync(
            Supplier<? extends T1> supplier1, Supplier<? extends T2> supplier2, Supplier<? extends T3> supplier3) {
        return tupleMSupplyFailFastAsync(defaultExecutor, supplier1, supplier2, supplier3);
    }

    /**
     * Tuple variance of {@link #mSupplyFailFastAsync(Executor, Supplier[])}.
     */
    public <T1, T2, T3> Cffu<Tuple3<T1, T2, T3>> tupleMSupplyFailFastAsync(
            Executor executor, Supplier<? extends T1> supplier1,
            Supplier<? extends T2> supplier2, Supplier<? extends T3> supplier3) {
        return create(CompletableFutureUtils.tupleMSupplyFailFastAsync(executor, supplier1, supplier2, supplier3));
    }

    /**
     * Tuple variance of {@link #mSupplyFailFastAsync(Supplier[])}.
     */
    public <T1, T2, T3, T4> Cffu<Tuple4<T1, T2, T3, T4>> tupleMSupplyFailFastAsync(
            Supplier<? extends T1> supplier1, Supplier<? extends T2> supplier2,
            Supplier<? extends T3> supplier3, Supplier<? extends T4> supplier4) {
        return tupleMSupplyFailFastAsync(defaultExecutor, supplier1, supplier2, supplier3, supplier4);
    }

    /**
     * Tuple variance of {@link #mSupplyFailFastAsync(Executor, Supplier[])}.
     */
    public <T1, T2, T3, T4> Cffu<Tuple4<T1, T2, T3, T4>> tupleMSupplyFailFastAsync(
            Executor executor, Supplier<? extends T1> supplier1, Supplier<? extends T2> supplier2,
            Supplier<? extends T3> supplier3, Supplier<? extends T4> supplier4) {
        return create(CompletableFutureUtils.tupleMSupplyFailFastAsync(executor, supplier1, supplier2, supplier3, supplier4));
    }

    /**
     * Tuple variance of {@link #mSupplyFailFastAsync(Supplier[])}.
     */
    public <T1, T2, T3, T4, T5> Cffu<Tuple5<T1, T2, T3, T4, T5>> tupleMSupplyFailFastAsync(
            Supplier<? extends T1> supplier1, Supplier<? extends T2> supplier2,
            Supplier<? extends T3> supplier3, Supplier<? extends T4> supplier4, Supplier<? extends T5> supplier5) {
        return tupleMSupplyFailFastAsync(defaultExecutor, supplier1, supplier2, supplier3, supplier4, supplier5);
    }

    /**
     * Tuple variance of {@link #mSupplyFailFastAsync(Executor, Supplier[])}.
     */
    public <T1, T2, T3, T4, T5> Cffu<Tuple5<T1, T2, T3, T4, T5>> tupleMSupplyFailFastAsync(
            Executor executor, Supplier<? extends T1> supplier1, Supplier<? extends T2> supplier2,
            Supplier<? extends T3> supplier3, Supplier<? extends T4> supplier4, Supplier<? extends T5> supplier5) {
        return create(CompletableFutureUtils.tupleMSupplyFailFastAsync(
                executor, supplier1, supplier2, supplier3, supplier4, supplier5));
    }

    /**
     * Tuple variance of {@link #mSupplyAllSuccessAsync(Object, Supplier[])} with {@code null} valueIfFailed.
     * <p>
     * If any of the provided suppliers fails, its corresponding position will contain {@code null}
     * (which is indistinguishable from the supplier having a successful value of {@code null}).
     */
    public <T1, T2> Cffu<Tuple2<T1, T2>> tupleMSupplyAllSuccessAsync(
            Supplier<? extends T1> supplier1, Supplier<? extends T2> supplier2) {
        return tupleMSupplyAllSuccessAsync(defaultExecutor, supplier1, supplier2);
    }

    /**
     * Tuple variance of {@link #mSupplyAllSuccessAsync(Object, Executor, Supplier[])} with {@code null} valueIfFailed.
     * <p>
     * If any of the provided suppliers fails, its corresponding position will contain {@code null}
     * (which is indistinguishable from the supplier having a successful value of {@code null}).
     */
    public <T1, T2> Cffu<Tuple2<T1, T2>> tupleMSupplyAllSuccessAsync(
            Executor executor, Supplier<? extends T1> supplier1, Supplier<? extends T2> supplier2) {
        return create(CompletableFutureUtils.tupleMSupplyAllSuccessAsync(executor, supplier1, supplier2));
    }

    /**
     * Tuple variance of {@link #mSupplyAllSuccessAsync(Object, Supplier[])} with {@code null} valueIfFailed.
     * <p>
     * If any of the provided suppliers fails, its corresponding position will contain {@code null}
     * (which is indistinguishable from the supplier having a successful value of {@code null}).
     */
    public <T1, T2, T3> Cffu<Tuple3<T1, T2, T3>> tupleMSupplyAllSuccessAsync(
            Supplier<? extends T1> supplier1, Supplier<? extends T2> supplier2, Supplier<? extends T3> supplier3) {
        return tupleMSupplyAllSuccessAsync(defaultExecutor, supplier1, supplier2, supplier3);
    }

    /**
     * Tuple variance of {@link #mSupplyAllSuccessAsync(Object, Executor, Supplier[])} with {@code null} valueIfFailed.
     * <p>
     * If any of the provided suppliers fails, its corresponding position will contain {@code null}
     * (which is indistinguishable from the supplier having a successful value of {@code null}).
     */
    public <T1, T2, T3> Cffu<Tuple3<T1, T2, T3>> tupleMSupplyAllSuccessAsync(
            Executor executor, Supplier<? extends T1> supplier1,
            Supplier<? extends T2> supplier2, Supplier<? extends T3> supplier3) {
        return create(CompletableFutureUtils.tupleMSupplyAllSuccessAsync(executor, supplier1, supplier2, supplier3));
    }

    /**
     * Tuple variance of {@link #mSupplyAllSuccessAsync(Object, Supplier[])} with {@code null} valueIfFailed.
     * <p>
     * If any of the provided suppliers fails, its corresponding position will contain {@code null}
     * (which is indistinguishable from the supplier having a successful value of {@code null}).
     */
    public <T1, T2, T3, T4> Cffu<Tuple4<T1, T2, T3, T4>> tupleMSupplyAllSuccessAsync(
            Supplier<? extends T1> supplier1, Supplier<? extends T2> supplier2,
            Supplier<? extends T3> supplier3, Supplier<? extends T4> supplier4) {
        return tupleMSupplyAllSuccessAsync(defaultExecutor, supplier1, supplier2, supplier3, supplier4);
    }

    /**
     * Tuple variance of {@link #mSupplyAllSuccessAsync(Object, Executor, Supplier[])} with {@code null} valueIfFailed.
     * <p>
     * If any of the provided suppliers fails, its corresponding position will contain {@code null}
     * (which is indistinguishable from the supplier having a successful value of {@code null}).
     */
    public <T1, T2, T3, T4> Cffu<Tuple4<T1, T2, T3, T4>> tupleMSupplyAllSuccessAsync(
            Executor executor, Supplier<? extends T1> supplier1, Supplier<? extends T2> supplier2,
            Supplier<? extends T3> supplier3, Supplier<? extends T4> supplier4) {
        return create(CompletableFutureUtils.tupleMSupplyAllSuccessAsync(executor, supplier1, supplier2, supplier3, supplier4));
    }

    /**
     * Tuple variance of {@link #mSupplyAllSuccessAsync(Object, Supplier[])} with {@code null} valueIfFailed.
     * <p>
     * If any of the provided suppliers fails, its corresponding position will contain {@code null}
     * (which is indistinguishable from the supplier having a successful value of {@code null}).
     */
    public <T1, T2, T3, T4, T5> Cffu<Tuple5<T1, T2, T3, T4, T5>> tupleMSupplyAllSuccessAsync(
            Supplier<? extends T1> supplier1, Supplier<? extends T2> supplier2,
            Supplier<? extends T3> supplier3, Supplier<? extends T4> supplier4, Supplier<? extends T5> supplier5) {
        return tupleMSupplyAllSuccessAsync(defaultExecutor, supplier1, supplier2, supplier3, supplier4, supplier5);
    }

    /**
     * Tuple variance of {@link #mSupplyAllSuccessAsync(Object, Executor, Supplier[])} with {@code null} valueIfFailed.
     * <p>
     * If any of the provided suppliers fails, its corresponding position will contain {@code null}
     * (which is indistinguishable from the supplier having a successful value of {@code null}).
     */
    public <T1, T2, T3, T4, T5> Cffu<Tuple5<T1, T2, T3, T4, T5>> tupleMSupplyAllSuccessAsync(
            Executor executor, Supplier<? extends T1> supplier1, Supplier<? extends T2> supplier2,
            Supplier<? extends T3> supplier3, Supplier<? extends T4> supplier4, Supplier<? extends T5> supplier5) {
        return create(CompletableFutureUtils.tupleMSupplyAllSuccessAsync(
                executor, supplier1, supplier2, supplier3, supplier4, supplier5));
    }

    /**
     * Tuple variance of {@link #mSupplyMostSuccessAsync(Object, long, TimeUnit, Supplier[])} with {@code null} valueIfNotSuccess.
     * <p>
     * If any of the provided suppliers does not success, its corresponding position will contain {@code null}
     * (which is indistinguishable from the supplier having a successful value of {@code null}).
     */
    public <T1, T2> Cffu<Tuple2<T1, T2>> tupleMSupplyMostSuccessAsync(
            long timeout, TimeUnit unit, Supplier<? extends T1> supplier1, Supplier<? extends T2> supplier2) {
        return tupleMSupplyMostSuccessAsync(defaultExecutor, timeout, unit, supplier1, supplier2);
    }

    /**
     * Tuple variance of {@link #mSupplyMostSuccessAsync(Object, Executor, long, TimeUnit, Supplier[])}
     * with {@code null} valueIfNotSuccess.
     * <p>
     * If any of the provided suppliers does not success, its corresponding position will contain {@code null}
     * (which is indistinguishable from the supplier having a successful value of {@code null}).
     */
    public <T1, T2> Cffu<Tuple2<T1, T2>> tupleMSupplyMostSuccessAsync(
            Executor executor, long timeout, TimeUnit unit,
            Supplier<? extends T1> supplier1, Supplier<? extends T2> supplier2) {
        return create(CompletableFutureUtils.tupleMSupplyMostSuccessAsync(executor, timeout, unit, supplier1, supplier2));
    }

    /**
     * Tuple variance of {@link #mSupplyMostSuccessAsync(Object, long, TimeUnit, Supplier[])} with {@code null} valueIfNotSuccess.
     * <p>
     * If any of the provided suppliers does not success, its corresponding position will contain {@code null}
     * (which is indistinguishable from the supplier having a successful value of {@code null}).
     */
    public <T1, T2, T3> Cffu<Tuple3<T1, T2, T3>> tupleMSupplyMostSuccessAsync(
            long timeout, TimeUnit unit,
            Supplier<? extends T1> supplier1, Supplier<? extends T2> supplier2, Supplier<? extends T3> supplier3) {
        return tupleMSupplyMostSuccessAsync(defaultExecutor, timeout, unit, supplier1, supplier2, supplier3);
    }

    /**
     * Tuple variance of {@link #mSupplyMostSuccessAsync(Object, Executor, long, TimeUnit, Supplier[])}
     * with {@code null} valueIfNotSuccess.
     * <p>
     * If any of the provided suppliers does not success, its corresponding position will contain {@code null}
     * (which is indistinguishable from the supplier having a successful value of {@code null}).
     */
    public <T1, T2, T3> Cffu<Tuple3<T1, T2, T3>> tupleMSupplyMostSuccessAsync(
            Executor executor, long timeout, TimeUnit unit,
            Supplier<? extends T1> supplier1, Supplier<? extends T2> supplier2, Supplier<? extends T3> supplier3) {
        return create(CompletableFutureUtils.tupleMSupplyMostSuccessAsync(
                executor, timeout, unit, supplier1, supplier2, supplier3));
    }

    /**
     * Tuple variance of {@link #mSupplyMostSuccessAsync(Object, long, TimeUnit, Supplier[])} with {@code null} valueIfNotSuccess.
     * <p>
     * If any of the provided suppliers does not success, its corresponding position will contain {@code null}
     * (which is indistinguishable from the supplier having a successful value of {@code null}).
     */
    public <T1, T2, T3, T4> Cffu<Tuple4<T1, T2, T3, T4>> tupleMSupplyMostSuccessAsync(
            long timeout, TimeUnit unit, Supplier<? extends T1> supplier1,
            Supplier<? extends T2> supplier2, Supplier<? extends T3> supplier3, Supplier<? extends T4> supplier4) {
        return tupleMSupplyMostSuccessAsync(defaultExecutor, timeout, unit, supplier1, supplier2, supplier3, supplier4);
    }

    /**
     * Tuple variance of {@link #mSupplyMostSuccessAsync(Object, Executor, long, TimeUnit, Supplier[])}
     * with {@code null} valueIfNotSuccess.
     * <p>
     * If any of the provided suppliers does not success, its corresponding position will contain {@code null}
     * (which is indistinguishable from the supplier having a successful value of {@code null}).
     */
    public <T1, T2, T3, T4> Cffu<Tuple4<T1, T2, T3, T4>> tupleMSupplyMostSuccessAsync(
            Executor executor, long timeout, TimeUnit unit, Supplier<? extends T1> supplier1,
            Supplier<? extends T2> supplier2, Supplier<? extends T3> supplier3, Supplier<? extends T4> supplier4) {
        return create(CompletableFutureUtils.tupleMSupplyMostSuccessAsync(
                executor, timeout, unit, supplier1, supplier2, supplier3, supplier4));
    }

    /**
     * Tuple variance of {@link #mSupplyMostSuccessAsync(Object, long, TimeUnit, Supplier[])} with {@code null} valueIfNotSuccess.
     * <p>
     * If any of the provided suppliers does not success, its corresponding position will contain {@code null}
     * (which is indistinguishable from the supplier having a successful value of {@code null}).
     */
    public <T1, T2, T3, T4, T5> Cffu<Tuple5<T1, T2, T3, T4, T5>> tupleMSupplyMostSuccessAsync(
            long timeout, TimeUnit unit, Supplier<? extends T1> supplier1, Supplier<? extends T2> supplier2,
            Supplier<? extends T3> supplier3, Supplier<? extends T4> supplier4, Supplier<? extends T5> supplier5) {
        return tupleMSupplyMostSuccessAsync(defaultExecutor, timeout, unit,
                supplier1, supplier2, supplier3, supplier4, supplier5);
    }

    /**
     * Tuple variance of {@link #mSupplyMostSuccessAsync(Object, Executor, long, TimeUnit, Supplier[])}
     * with {@code null} valueIfNotSuccess.
     * <p>
     * If any of the provided suppliers does not success, its corresponding position will contain {@code null}
     * (which is indistinguishable from the supplier having a successful value of {@code null}).
     */
    public <T1, T2, T3, T4, T5> Cffu<Tuple5<T1, T2, T3, T4, T5>> tupleMSupplyMostSuccessAsync(
            Executor executor, long timeout, TimeUnit unit, Supplier<? extends T1> supplier1,
            Supplier<? extends T2> supplier2, Supplier<? extends T3> supplier3,
            Supplier<? extends T4> supplier4, Supplier<? extends T5> supplier5) {
        return create(CompletableFutureUtils.tupleMSupplyMostSuccessAsync(
                executor, timeout, unit, supplier1, supplier2, supplier3, supplier4, supplier5));
    }

    /**
     * Tuple variance of {@link #mSupplyAsync(Supplier[])}.
     */
    public <T1, T2> Cffu<Tuple2<T1, T2>> tupleMSupplyAsync(
            Supplier<? extends T1> supplier1, Supplier<? extends T2> supplier2) {
        return tupleMSupplyAsync(defaultExecutor, supplier1, supplier2);
    }

    /**
     * Tuple variance of {@link #mSupplyFailFastAsync(Executor, Supplier[])}.
     */
    public <T1, T2> Cffu<Tuple2<T1, T2>> tupleMSupplyAsync(
            Executor executor, Supplier<? extends T1> supplier1, Supplier<? extends T2> supplier2) {
        return create(CompletableFutureUtils.tupleMSupplyAsync(executor, supplier1, supplier2));
    }

    /**
     * Tuple variance of {@link #mSupplyAsync(Supplier[])}.
     */
    public <T1, T2, T3> Cffu<Tuple3<T1, T2, T3>> tupleMSupplyAsync(
            Supplier<? extends T1> supplier1, Supplier<? extends T2> supplier2, Supplier<? extends T3> supplier3) {
        return tupleMSupplyAsync(defaultExecutor, supplier1, supplier2, supplier3);
    }

    /**
     * Tuple variance of {@link #mSupplyFailFastAsync(Executor, Supplier[])}.
     */
    public <T1, T2, T3> Cffu<Tuple3<T1, T2, T3>> tupleMSupplyAsync(
            Executor executor, Supplier<? extends T1> supplier1,
            Supplier<? extends T2> supplier2, Supplier<? extends T3> supplier3) {
        return create(CompletableFutureUtils.tupleMSupplyAsync(executor, supplier1, supplier2, supplier3));
    }

    /**
     * Tuple variance of {@link #mSupplyAsync(Supplier[])}.
     */
    public <T1, T2, T3, T4> Cffu<Tuple4<T1, T2, T3, T4>> tupleMSupplyAsync(
            Supplier<? extends T1> supplier1, Supplier<? extends T2> supplier2,
            Supplier<? extends T3> supplier3, Supplier<? extends T4> supplier4) {
        return tupleMSupplyAsync(defaultExecutor, supplier1, supplier2, supplier3, supplier4);
    }

    /**
     * Tuple variance of {@link #mSupplyFailFastAsync(Executor, Supplier[])}.
     */
    public <T1, T2, T3, T4> Cffu<Tuple4<T1, T2, T3, T4>> tupleMSupplyAsync(
            Executor executor, Supplier<? extends T1> supplier1, Supplier<? extends T2> supplier2,
            Supplier<? extends T3> supplier3, Supplier<? extends T4> supplier4) {
        return create(CompletableFutureUtils.tupleMSupplyAsync(executor, supplier1, supplier2, supplier3, supplier4));
    }

    /**
     * Tuple variance of {@link #mSupplyAsync(Supplier[])}.
     */
    public <T1, T2, T3, T4, T5> Cffu<Tuple5<T1, T2, T3, T4, T5>> tupleMSupplyAsync(
            Supplier<? extends T1> supplier1, Supplier<? extends T2> supplier2,
            Supplier<? extends T3> supplier3, Supplier<? extends T4> supplier4, Supplier<? extends T5> supplier5) {
        return tupleMSupplyAsync(defaultExecutor, supplier1, supplier2, supplier3, supplier4, supplier5);
    }

    /**
     * Tuple variance of {@link #mSupplyFailFastAsync(Executor, Supplier[])}.
     */
    public <T1, T2, T3, T4, T5> Cffu<Tuple5<T1, T2, T3, T4, T5>> tupleMSupplyAsync(
            Executor executor, Supplier<? extends T1> supplier1, Supplier<? extends T2> supplier2,
            Supplier<? extends T3> supplier3, Supplier<? extends T4> supplier4, Supplier<? extends T5> supplier5) {
        return create(CompletableFutureUtils.tupleMSupplyAsync(
                executor, supplier1, supplier2, supplier3, supplier4, supplier5));
    }

    // endregion
    ////////////////////////////////////////////////////////////////////////////////
    // region## allOf* Methods(including mostSuccessResultsOf)
    //
    //    CompletionStage<T>[] -> Cffu<List<T>>
    ////////////////////////////////////////////////////////////////////////////////

    /**
     * Returns a new Cffu that is successful with the results in the <strong>same order</strong>
     * of the given stages arguments when all the given stages success;
     * If any of the given stages complete exceptionally, then the returned Cffu also does so
     * *without* waiting other incomplete given stages, with a CompletionException holding this exception as its cause.
     * If no stages are provided, returns a Cffu completed with the value empty list.
     * <p>
     * This method is the same as {@link #allResultsOf(CompletionStage[])} except for the fast-fail behavior.
     *
     * @param cfs the stages
     * @return a new Cffu that is successful when all the given stages success
     * @throws NullPointerException if the cfs param or any of its elements are {@code null}
     */
    @Contract(pure = true)
    @SafeVarargs
    public final <T> Cffu<List<T>> allResultsFailFastOf(CompletionStage<? extends T>... cfs) {
        return create(CompletableFutureUtils.allResultsFailFastOf(cfs));
    }

    /**
     * Returns a new Cffu that is successful with the results in the <strong>same order</strong>
     * of the given stages arguments when all the given stages completed;
     * If no stages are provided, returns a Cffu completed with the value empty list.
     * <p>
     * If any of the provided stages fails, its corresponding position will contain {@code valueIfFailed}
     * (which is indistinguishable from the stage having a successful value of {@code valueIfFailed}).
     *
     * @param valueIfFailed the value to return if not completed successfully
     * @param cfs           the stages
     * @throws NullPointerException if the cfs param or any of its elements are {@code null}
     * @see Futures#successfulAsList(ListenableFuture[]) Guava method successfulAsList()
     */
    @Contract(pure = true)
    @SafeVarargs
    public final <T> Cffu<List<T>> allSuccessResultsOf(
            @Nullable T valueIfFailed, CompletionStage<? extends T>... cfs) {
        return create(CompletableFutureUtils.allSuccessResultsOf(valueIfFailed, cfs));
    }

    /**
     * Returns a new Cffu with the most results in the <strong>same order</strong> of
     * the given stages arguments in the given time({@code timeout}, aka as many results as possible in the given time).
     * <p>
     * If any of the provided stages does not success(fails or incomplete) in given time,
     * its corresponding position will contain {@code valueIfNotSuccess}
     * (which is indistinguishable from the stage having a successful value of {@code valueIfNotSuccess}).
     *
     * @param valueIfNotSuccess the value to return if not completed successfully
     * @param timeout           how long to wait in units of {@code unit}
     * @param unit              a {@code TimeUnit} determining how to interpret the {@code timeout} parameter
     * @param cfs               the stages
     * @throws NullPointerException if the cfs param or any of its elements are {@code null}
     * @see Cffu#getSuccessNow(Object)
     */
    @Contract(pure = true)
    @SafeVarargs
    public final <T> Cffu<List<T>> mostSuccessResultsOf(
            @Nullable T valueIfNotSuccess, long timeout, TimeUnit unit, CompletionStage<? extends T>... cfs) {
        return create(CompletableFutureUtils.mostSuccessResultsOf(
                valueIfNotSuccess, defaultExecutor, timeout, unit, cfs));
    }

    /**
     * Returns a new Cffu with the results in the <strong>same order</strong> of the given stages arguments,
     * the new Cffu is completed when all the given stages complete;
     * If any of the given stages complete exceptionally, then the returned Cffu also does so,
     * with a CompletionException holding this exception as its cause.
     * If no stages are provided, returns a Cffu completed with the value empty list.
     * <p>
     * This method is the same as {@link #allOf(CompletionStage[])},
     * except that the returned Cffu contains the results of the given stages.
     *
     * @param cfs the stages
     * @return a new Cffu that is completed when all the given stages complete
     * @throws NullPointerException if the cfs param or any of its elements are {@code null}
     * @see Futures#allAsList(ListenableFuture[]) Guava method allAsList()
     */
    @Contract(pure = true)
    @SafeVarargs
    public final <T> Cffu<List<T>> allResultsOf(CompletionStage<? extends T>... cfs) {
        return create(CompletableFutureUtils.allResultsOf(cfs));
    }

    /**
     * Returns a new Cffu that is successful when all the given stages success;
     * If any of the given stages complete exceptionally, then the returned Cffu also does so
     * *without* waiting other incomplete given stages, with a CompletionException holding this exception as its cause.
     * Otherwise, the results of the given stages are not reflected in the returned Cffu({@code Cffu<Void>}),
     * but may be obtained by inspecting them individually.
     * If no stages are provided, returns a Cffu completed with the value {@code null}.
     * <p>
     * This method is the same as {@link #allOf(CompletionStage[])} except for the fast-fail behavior.
     * <p>
     * If you need the results of given stages, prefer below methods:
     * <ul>
     * <li>{@link #allResultsFailFastOf(CompletionStage[])}
     * <li>{@link #allTupleFailFastOf(CompletionStage, CompletionStage)} /
     *     {@link #allTupleFailFastOf(CompletionStage, CompletionStage, CompletionStage, CompletionStage, CompletionStage)}
     *     (provided overloaded methods with 2~5 input)
     * </ul>
     * <p>
     * If you need the successful results of given stages in the given time, prefer below methods:
     * <ul>
     * <li>{@link #mostSuccessResultsOf(Object, long, TimeUnit, CompletionStage[])}
     * <li>{@link #mostSuccessTupleOf(long, TimeUnit, CompletionStage, CompletionStage)} / {@link #mostSuccessTupleOf(long,
     *      TimeUnit, CompletionStage, CompletionStage, CompletionStage, CompletionStage, CompletionStage)}
     * </ul>
     *
     * @param cfs the stages
     * @return a new Cffu that is successful when all the given stages success
     * @throws NullPointerException if the cfs param or any of its elements are {@code null}
     */
    @Contract(pure = true)
    public Cffu<Void> allFailFastOf(CompletionStage<?>... cfs) {
        return create(CompletableFutureUtils.allFailFastOf(cfs));
    }

    /**
     * Returns a new Cffu that is completed when all the given stages complete;
     * If any of the given stages complete exceptionally, then the returned Cffu also does so,
     * with a CompletionException holding this exception as its cause.
     * Otherwise, the results, if any, of the given stages are not reflected in the returned
     * Cffu({@code Cffu<Void>}), but may be obtained by inspecting them individually.
     * If no stages are provided, returns a Cffu completed with the value {@code null}.
     * <p>
     * Among the applications of this method is to await completion of a set of independent stages
     * before continuing a program, as in: {@code cffuFactory.allOf(c1, c2, c3).join();}.
     * <p>
     * If you need the results of given stages, prefer below methods:
     * <ul>
     * <li>{@link #allResultsOf(CompletionStage[])}
     * <li>{@link #allTupleOf(CompletionStage, CompletionStage)} /
     *     {@link #allTupleOf(CompletionStage, CompletionStage, CompletionStage, CompletionStage, CompletionStage)}
     * </ul>
     * <p>
     * If you need the successful results of given stages in the given time, prefer below methods:
     * <ul>
     * <li>{@link #mostSuccessResultsOf(Object, long, TimeUnit, CompletionStage[])}
     * <li>{@link #mostSuccessTupleOf(long, TimeUnit, CompletionStage, CompletionStage)} / {@link #mostSuccessTupleOf (long,
     *      TimeUnit, CompletionStage, CompletionStage, CompletionStage, CompletionStage, CompletionStage)}
     * </ul>
     *
     * @param cfs the stages
     * @return a new Cffu that is completed when all the given stages complete
     * @throws NullPointerException if the cfs param or any of its elements are {@code null}
     */
    @CheckReturnValue(explanation = "should use the returned Cffu; forget to call its `join()` method?")
    @Contract(pure = true)
    public Cffu<Void> allOf(CompletionStage<?>... cfs) {
        return create(CompletableFutureUtils.allOf(cfs));
    }

    // endregion
    ////////////////////////////////////////////////////////////////////////////////
    // region## anyOf* Methods
    //
    //    CompletionStage<T>[] -> Cffu<T>
    ////////////////////////////////////////////////////////////////////////////////

    /**
     * Returns a new Cffu that is successful when any of the given stages success,
     * with the same result. Otherwise, all the given stages complete exceptionally,
     * the returned Cffu also does so, with a CompletionException holding
     * an exception from any of the given stages as its cause. If no stages are provided,
     * returns a new Cffu that is already completed exceptionally
     * with a CompletionException holding a {@link NoCfsProvidedException} as its cause.
     * <p>
     * This method is the same as {@link #anyOf(CompletionStage[])}
     * except for the any-<strong>success</strong> behavior instead of any-<strong>complete</strong>.
     *
     * @param cfs the stages
     * @return a new Cffu that is successful when any of the given stages success, with the same result
     * @throws NullPointerException if the cfs param or any of its elements are {@code null}
     */
    @SafeVarargs
    public final <T> Cffu<T> anySuccessOf(CompletionStage<? extends T>... cfs) {
        return create(CompletableFutureUtils.anySuccessOf(cfs));
    }

    /**
     * Returns a new Cffu that is completed when any of the given stages complete, with the same result.<br>
     * Otherwise, if it completed exceptionally, the returned Cffu also does so,
     * with a CompletionException holding this exception as its cause.<br>
     * If no stages are provided, returns an incomplete Cffu.
     * <p>
     * This method is the same as {@link CompletableFuture#anyOf(CompletableFuture[])},
     * except that the parameter type is more generic {@link CompletionStage} instead of {@link CompletableFuture},
     * and the return type is more specific {@code T} instead of {@code Object}.
     *
     * @param cfs the stages
     * @return a new Cffu that is completed with the result or exception
     * from any of the given stages when one completes
     * @throws NullPointerException if the cfs param or any of its elements are {@code null}
     */
    @Contract(pure = true)
    @SafeVarargs
    public final <T> Cffu<T> anyOf(CompletionStage<? extends T>... cfs) {
        return create(CompletableFutureUtils.anyOf(cfs));
    }

    // endregion
    ////////////////////////////////////////////////////////////////////////////////
    // region## allTupleOf*/mostSuccessTupleOf Methods
    ////////////////////////////////////////////////////////////////////////////////

    /**
<<<<<<< HEAD
     * Returns a new Cffu that is successful when the given two stages success.
     * If any of the given stages complete exceptionally, then the returned Cffu also does so
     * *without* waiting other incomplete given stages, with a CompletionException holding this exception as its cause.
     *
     * @return a new Cffu that is successful when the given two stages success
     * @see #allResultsFastFailOf(CompletionStage[])
=======
     * Tuple variance of {@link #allResultsFailFastOf(CompletionStage[])}.
>>>>>>> e8b46daf
     */
    @Contract(pure = true)
    public <T1, T2> Cffu<Tuple2<T1, T2>> allTupleFailFastOf(
            CompletionStage<? extends T1> cf1, CompletionStage<? extends T2> cf2) {
        return create(CompletableFutureUtils.allTupleFailFastOf(cf1, cf2));
    }

    /**
<<<<<<< HEAD
     * Returns a new Cffu that is successful when the given three stages success.
     * If any of the given stages complete exceptionally, then the returned Cffu also does so
     * *without* waiting other incomplete given stages, with a CompletionException holding this exception as its cause.
     *
     * @return a new Cffu that is successful when the given three stages success
     * @see #allResultsFastFailOf(CompletionStage[])
=======
     * Tuple variance of {@link #allResultsFailFastOf(CompletionStage[])}.
>>>>>>> e8b46daf
     */
    @Contract(pure = true)
    public <T1, T2, T3> Cffu<Tuple3<T1, T2, T3>> allTupleFailFastOf(
            CompletionStage<? extends T1> cf1, CompletionStage<? extends T2> cf2, CompletionStage<? extends T3> cf3) {
        return create(CompletableFutureUtils.allTupleFailFastOf(cf1, cf2, cf3));
    }

    /**
<<<<<<< HEAD
     * Returns a new Cffu that is successful when the given four stages success.
     * If any of the given stages complete exceptionally, then the returned Cffu also does so
     * *without* waiting other incomplete given stages, with a CompletionException holding this exception as its cause.
     *
     * @return a new Cffu that is successful when the given four stages success
     * @see #allResultsFastFailOf(CompletionStage[])
=======
     * Tuple variance of {@link #allResultsFailFastOf(CompletionStage[])}.
>>>>>>> e8b46daf
     */
    @Contract(pure = true)
    public <T1, T2, T3, T4> Cffu<Tuple4<T1, T2, T3, T4>> allTupleFailFastOf(
            CompletionStage<? extends T1> cf1, CompletionStage<? extends T2> cf2,
            CompletionStage<? extends T3> cf3, CompletionStage<? extends T4> cf4) {
        return create(CompletableFutureUtils.allTupleFailFastOf(cf1, cf2, cf3, cf4));
    }

    /**
<<<<<<< HEAD
     * Returns a new Cffu that is successful when the given five stages success.
     * If any of the given stages complete exceptionally, then the returned Cffu also does so
     * *without* waiting other incomplete given stages, with a CompletionException holding this exception as its cause.
     *
     * @return a new Cffu that is successful when the given five stages success
     * @see #allResultsFastFailOf(CompletionStage[])
=======
     * Tuple variance of {@link #allResultsFailFastOf(CompletionStage[])}.
>>>>>>> e8b46daf
     */
    @Contract(pure = true)
    public <T1, T2, T3, T4, T5> Cffu<Tuple5<T1, T2, T3, T4, T5>> allTupleFailFastOf(
            CompletionStage<? extends T1> cf1, CompletionStage<? extends T2> cf2, CompletionStage<? extends T3> cf3,
            CompletionStage<? extends T4> cf4, CompletionStage<? extends T5> cf5) {
        return create(CompletableFutureUtils.allTupleFailFastOf(cf1, cf2, cf3, cf4, cf5));
    }

    /**
     * Tuple variance of {@link #allSuccessResultsOf(Object, CompletionStage[])} with {@code null} valueIfFailed.
     * <p>
     * If any of the provided stages fails, its corresponding position will contain {@code null}
     * (which is indistinguishable from the stage having a successful value of {@code null}).
<<<<<<< HEAD
     *
     * @return a new Cffu
     * @see #allSuccessResultsOf(Object, CompletionStage[])
=======
>>>>>>> e8b46daf
     */
    @Contract(pure = true)
    public <T1, T2> Cffu<Tuple2<T1, T2>> allSuccessTupleOf(
            CompletionStage<? extends T1> cf1, CompletionStage<? extends T2> cf2) {
        return create(CompletableFutureUtils.allSuccessTupleOf(cf1, cf2));
    }

    /**
     * Tuple variance of {@link #allSuccessResultsOf(Object, CompletionStage[])} with {@code null} valueIfFailed.
     * <p>
     * If any of the provided stages fails, its corresponding position will contain {@code null}
     * (which is indistinguishable from the stage having a successful value of {@code null}).
<<<<<<< HEAD
     *
     * @return a new Cffu
     * @see #allSuccessResultsOf(Object, CompletionStage[])
=======
>>>>>>> e8b46daf
     */
    @Contract(pure = true)
    public <T1, T2, T3> Cffu<Tuple3<T1, T2, T3>> allSuccessTupleOf(
            CompletionStage<? extends T1> cf1, CompletionStage<? extends T2> cf2, CompletionStage<? extends T3> cf3) {
        return create(CompletableFutureUtils.allSuccessTupleOf(cf1, cf2, cf3));
    }

    /**
     * Tuple variance of {@link #allSuccessResultsOf(Object, CompletionStage[])} with {@code null} valueIfFailed.
     * <p>
     * If any of the provided stages fails, its corresponding position will contain {@code null}
     * (which is indistinguishable from the stage having a successful value of {@code null}).
<<<<<<< HEAD
     *
     * @return a new Cffu
     * @see #allSuccessResultsOf(Object, CompletionStage[])
=======
>>>>>>> e8b46daf
     */
    @Contract(pure = true)
    public <T1, T2, T3, T4> Cffu<Tuple4<T1, T2, T3, T4>> allSuccessTupleOf(
            CompletionStage<? extends T1> cf1, CompletionStage<? extends T2> cf2,
            CompletionStage<? extends T3> cf3, CompletionStage<? extends T4> cf4) {
        return create(CompletableFutureUtils.allSuccessTupleOf(cf1, cf2, cf3, cf4));
    }

    /**
     * Tuple variance of {@link #allSuccessResultsOf(Object, CompletionStage[])} with {@code null} valueIfFailed.
     * <p>
     * If any of the provided stages fails, its corresponding position will contain {@code null}
     * (which is indistinguishable from the stage having a successful value of {@code null}).
<<<<<<< HEAD
     *
     * @return a new Cffu
     * @see #allSuccessResultsOf(Object, CompletionStage[])
=======
>>>>>>> e8b46daf
     */
    @Contract(pure = true)
    public <T1, T2, T3, T4, T5> Cffu<Tuple5<T1, T2, T3, T4, T5>> allSuccessTupleOf(
            CompletionStage<? extends T1> cf1, CompletionStage<? extends T2> cf2, CompletionStage<? extends T3> cf3,
            CompletionStage<? extends T4> cf4, CompletionStage<? extends T5> cf5) {
        return create(CompletableFutureUtils.allSuccessTupleOf(cf1, cf2, cf3, cf4, cf5));
    }

    /**
     * Tuple variance of {@link #mostSuccessResultsOf(Object, long, TimeUnit, CompletionStage[])}
     * with {@code null} valueIfNotSuccess.
     * <p>
     * If any of the provided stages does not success, its corresponding position will contain {@code null}
     * (which is indistinguishable from the supplier having a successful value of {@code null}).
     */
    @Contract(pure = true)
    public <T1, T2> Cffu<Tuple2<T1, T2>> mostSuccessTupleOf(
            long timeout, TimeUnit unit, CompletionStage<? extends T1> cf1, CompletionStage<? extends T2> cf2) {
        return create(CompletableFutureUtils.mostSuccessTupleOf(defaultExecutor, timeout, unit, cf1, cf2));
    }

    /**
     * Tuple variance of {@link #mostSuccessResultsOf(Object, long, TimeUnit, CompletionStage[])}
     * with {@code null} valueIfNotSuccess.
     * <p>
     * If any of the provided stages does not success, its corresponding position will contain {@code null}
     * (which is indistinguishable from the supplier having a successful value of {@code null}).
     */
    @Contract(pure = true)
    public <T1, T2, T3> Cffu<Tuple3<T1, T2, T3>> mostSuccessTupleOf(
            long timeout, TimeUnit unit,
            CompletionStage<? extends T1> cf1, CompletionStage<? extends T2> cf2, CompletionStage<? extends T3> cf3) {
        return create(CompletableFutureUtils.mostSuccessTupleOf(defaultExecutor, timeout, unit, cf1, cf2, cf3));
    }

    /**
     * Tuple variance of {@link #mostSuccessResultsOf(Object, long, TimeUnit, CompletionStage[])}
     * with {@code null} valueIfNotSuccess.
     * <p>
     * If any of the provided stages does not success, its corresponding position will contain {@code null}
     * (which is indistinguishable from the supplier having a successful value of {@code null}).
     */
    @Contract(pure = true)
    public <T1, T2, T3, T4> Cffu<Tuple4<T1, T2, T3, T4>> mostSuccessTupleOf(
            long timeout, TimeUnit unit,
            CompletionStage<? extends T1> cf1, CompletionStage<? extends T2> cf2,
            CompletionStage<? extends T3> cf3, CompletionStage<? extends T4> cf4) {
        return create(CompletableFutureUtils.mostSuccessTupleOf(defaultExecutor, timeout, unit, cf1, cf2, cf3, cf4));
    }

    /**
     * Tuple variance of {@link #mostSuccessResultsOf(Object, long, TimeUnit, CompletionStage[])}
     * with {@code null} valueIfNotSuccess.
     * <p>
     * If any of the provided stages does not success, its corresponding position will contain {@code null}
     * (which is indistinguishable from the supplier having a successful value of {@code null}).
     */
    @Contract(pure = true)
    public <T1, T2, T3, T4, T5> Cffu<Tuple5<T1, T2, T3, T4, T5>> mostSuccessTupleOf(
            long timeout, TimeUnit unit,
            CompletionStage<? extends T1> cf1, CompletionStage<? extends T2> cf2, CompletionStage<? extends T3> cf3,
            CompletionStage<? extends T4> cf4, CompletionStage<? extends T5> cf5) {
        return create(CompletableFutureUtils.mostSuccessTupleOf(defaultExecutor, timeout, unit, cf1, cf2, cf3, cf4, cf5));
    }

    /**
<<<<<<< HEAD
     * Returns a new Cffu that is completed when the given two stages complete.
     * If any of the given stages complete exceptionally, then the returned Cffu also does so,
     * with a CompletionException holding this exception as its cause.
     *
     * @return a new Cffu that is completed when the given two stages complete
     * @see #allResultsOf(CompletionStage[])
=======
     * Tuple variance of {@link #allResultsOf(CompletionStage[])}.
>>>>>>> e8b46daf
     */
    @Contract(pure = true)
    public <T1, T2> Cffu<Tuple2<T1, T2>> allTupleOf(
            CompletionStage<? extends T1> cf1, CompletionStage<? extends T2> cf2) {
        return create(CompletableFutureUtils.allTupleOf(cf1, cf2));
    }

    /**
<<<<<<< HEAD
     * Returns a new Cffu that is completed when the given three stages complete.
     * If any of the given stages complete exceptionally, then the returned Cffu also does so,
     * with a CompletionException holding this exception as its cause.
     *
     * @return a new Cffu that is completed when the given three stages complete
     * @see #allResultsOf(CompletionStage[])
=======
     * Tuple variance of {@link #allResultsOf(CompletionStage[])}.
>>>>>>> e8b46daf
     */
    @Contract(pure = true)
    public <T1, T2, T3> Cffu<Tuple3<T1, T2, T3>> allTupleOf(
            CompletionStage<? extends T1> cf1, CompletionStage<? extends T2> cf2, CompletionStage<? extends T3> cf3) {
        return create(CompletableFutureUtils.allTupleOf(cf1, cf2, cf3));
    }

    /**
<<<<<<< HEAD
     * Returns a new Cffu that is completed when the given four stages complete.
     * If any of the given stages complete exceptionally, then the returned Cffu also does so,
     * with a CompletionException holding this exception as its cause.
     *
     * @return a new Cffu that is completed when the given four stages complete
     * @see #allResultsOf(CompletionStage[])
=======
     * Tuple variance of {@link #allResultsOf(CompletionStage[])}.
>>>>>>> e8b46daf
     */
    @Contract(pure = true)
    public <T1, T2, T3, T4> Cffu<Tuple4<T1, T2, T3, T4>> allTupleOf(
            CompletionStage<? extends T1> cf1, CompletionStage<? extends T2> cf2,
            CompletionStage<? extends T3> cf3, CompletionStage<? extends T4> cf4) {
        return create(CompletableFutureUtils.allTupleOf(cf1, cf2, cf3, cf4));
    }

    /**
<<<<<<< HEAD
     * Returns a new Cffu that is completed when the given five stages complete.
     * If any of the given stages complete exceptionally, then the returned Cffu also does so,
     * with a CompletionException holding this exception as its cause.
     *
     * @return a new Cffu that is completed when the given five stages complete
     * @see #allResultsOf(CompletionStage[])
=======
     * Tuple variance of {@link #allResultsOf(CompletionStage[])}.
>>>>>>> e8b46daf
     */
    @Contract(pure = true)
    public <T1, T2, T3, T4, T5> Cffu<Tuple5<T1, T2, T3, T4, T5>> allTupleOf(
            CompletionStage<? extends T1> cf1, CompletionStage<? extends T2> cf2, CompletionStage<? extends T3> cf3,
            CompletionStage<? extends T4> cf4, CompletionStage<? extends T5> cf5) {
        return create(CompletableFutureUtils.allTupleOf(cf1, cf2, cf3, cf4, cf5));
    }

    // endregion
    ////////////////////////////////////////////////////////////////////////////////
    // region## Immediate Value Argument Factory Methods
    ////////////////////////////////////////////////////////////////////////////////

    /**
     * Returns a new Cffu that is already completed with the given value.
     *
     * @param value the value
     * @param <T>   the type of the value
     * @return the completed Cffu
     */
    @Contract(pure = true)
    public <T> Cffu<T> completedFuture(@Nullable T value) {
        return create(CompletableFuture.completedFuture(value));
    }

    /**
     * Returns a new CompletionStage that is already completed with the given value
     * and supports only those methods in interface {@link CompletionStage}.
     * <p>
     * <strong>CAUTION:<br></strong>
     * if run on old Java 8(not support *minimal* CompletionStage), just return a Cffu with
     * a *normal* underlying CompletableFuture which is NOT with a *minimal* CompletionStage.
     *
     * @param value the value
     * @param <T>   the type of the value
     * @return the completed CompletionStage
     */
    @Contract(pure = true)
    public <T> CompletionStage<T> completedStage(@Nullable T value) {
        return createMin((CompletableFuture<T>) CompletableFutureUtils.completedStage(value));
    }

    /**
     * Returns a new Cffu that is already completed exceptionally with the given exception.
     *
     * @param ex  the exception
     * @param <T> the type of the value
     * @return the exceptionally completed Cffu
     */
    @Contract(pure = true)
    public <T> Cffu<T> failedFuture(Throwable ex) {
        return create(CompletableFutureUtils.failedFuture(ex));
    }

    /**
     * Returns a new CompletionStage that is already completed exceptionally
     * with the given exception and supports only those methods in interface {@link CompletionStage}.
     * <p>
     * <strong>CAUTION:<br></strong>
     * if run on old Java 8(not support *minimal* CompletionStage), just return a Cffu with
     * a *normal* underlying CompletableFuture which is NOT with a *minimal* CompletionStage.
     *
     * @param ex  the exception
     * @param <T> the type of the value
     * @return the exceptionally completed CompletionStage
     */
    @Contract(pure = true)
    public <T> CompletionStage<T> failedStage(Throwable ex) {
        return createMin((CompletableFuture<T>) CompletableFutureUtils.<T>failedStage(ex));
    }

    // endregion
    ////////////////////////////////////////////////////////////////////////////////
    // region## CompletionStage Argument Factory Methods
    //
    //    - toCffu:      CF/CompletionStage   -> Cffu
    //    - toCffuArray: CF/CompletionStage[] -> Cffu[]
    ////////////////////////////////////////////////////////////////////////////////

    /**
     * Returns a Cffu maintaining the same completion properties as this stage and this {@code CffuFactory} config.
     * If this stage is already a Cffu and have the same {@code CffuFactory}, this method may return this stage itself.
     *
     * @throws NullPointerException if the given stage is null
     * @see #toCffuArray(CompletionStage[])
     * @see CompletionStage#toCompletableFuture()
     * @see Cffu#resetCffuFactory(CffuFactory)
     */
    @Contract(pure = true)
    public <T> Cffu<T> toCffu(CompletionStage<T> stage) {
        requireNonNull(stage, "stage is null");
        if (stage instanceof Cffu) {
            Cffu<T> f = ((Cffu<T>) stage);
            if (f.cffuFactory() == this && !f.isMinimalStage()) return f;
        }
        return create(stage.toCompletableFuture());
    }

    /**
     * A convenient util method for converting input {@link CompletionStage}(including {@link CompletableFuture})
     * array element by {@link #toCffu(CompletionStage)}.
     *
     * @throws NullPointerException if the stages param or any of its elements are {@code null}
     * @see #toCffu(CompletionStage)
     * @see CompletableFutureUtils#toCompletableFutureArray(CompletionStage[])
     */
    @Contract(pure = true)
    @SafeVarargs
    public final <T> Cffu<T>[] toCffuArray(CompletionStage<T>... stages) {
        requireNonNull(stages, "stages is null");
        @SuppressWarnings("unchecked")
        Cffu<T>[] ret = new Cffu[stages.length];
        for (int i = 0; i < stages.length; i++) {
            ret[i] = toCffu(requireNonNull(stages[i], "stage" + (i + 1) + " is null"));
        }
        return ret;
    }

    // endregion
    // endregion
    ////////////////////////////////////////////////////////////////////////////////
    // region# Delay Execution
    ////////////////////////////////////////////////////////////////////////////////

    /**
     * Returns a new Executor that submits a task to the default executor
     * after the given delay (or no delay if non-positive).
     * Each delay commences upon invocation of the returned executor's {@code execute} method.
     *
     * @param delay how long to delay, in units of {@code unit}
     * @param unit  a {@code TimeUnit} determining how to interpret the {@code delay} parameter
     * @return the new delayed executor
     */
    @Contract(pure = true)
    public Executor delayedExecutor(long delay, TimeUnit unit) {
        return CompletableFutureUtils.delayedExecutor(delay, unit, defaultExecutor);
    }

    /**
     * Returns a new Executor that submits a task to the given base executor
     * after the given delay (or no delay if non-positive).
     * Each delay commences upon invocation of the returned executor's {@code execute} method.
     *
     * @param delay    how long to delay, in units of {@code unit}
     * @param unit     a {@code TimeUnit} determining how to interpret the {@code delay} parameter
     * @param executor the base executor
     * @return the new delayed executor
     */
    @Contract(pure = true)
    public Executor delayedExecutor(long delay, TimeUnit unit, Executor executor) {
        return CompletableFutureUtils.delayedExecutor(delay, unit, executor);
    }

    // endregion
    ////////////////////////////////////////////////////////////////////////////////
    // region# Conversion Methods
    //
    //    - cffuListToArray: List<Cffu> -> Cffu[]
    ////////////////////////////////////////////////////////////////////////////////

    /**
     * Convert Cffu list to Cffu array.
     *
     * @see #toCffuArray(CompletionStage[])
     * @see CompletableFutureUtils#completableFutureListToArray(List)
     */
    @Contract(pure = true)
    public static <T> Cffu<T>[] cffuListToArray(List<Cffu<T>> cffuList) {
        @SuppressWarnings("unchecked")
        Cffu<T>[] a = new Cffu[cffuList.size()];
        return cffuList.toArray(a);
    }

    // endregion
    ////////////////////////////////////////////////////////////////////////////////
    // region# Getter Methods of CffuFactory properties
    ////////////////////////////////////////////////////////////////////////////////

    /**
     * Returns the default Executor used for async methods that do not specify an Executor.
     * Configured by {@link CffuFactory#builder(Executor)}.
     *
     * @return the default executor
     * @see Cffu#defaultExecutor()
     * @see CffuFactory#builder(Executor)
     */
    @Contract(pure = true)
    public Executor defaultExecutor() {
        return defaultExecutor;
    }

    /**
     * Returns {@code forbidObtrudeMethods} or not.
     *
     * @see CffuFactoryBuilder#forbidObtrudeMethods(boolean)
     */
    @Contract(pure = true)
    public boolean forbidObtrudeMethods() {
        return forbidObtrudeMethods;
    }
}<|MERGE_RESOLUTION|>--- conflicted
+++ resolved
@@ -1061,16 +1061,7 @@
     ////////////////////////////////////////////////////////////////////////////////
 
     /**
-<<<<<<< HEAD
-     * Returns a new Cffu that is successful when the given two stages success.
-     * If any of the given stages complete exceptionally, then the returned Cffu also does so
-     * *without* waiting other incomplete given stages, with a CompletionException holding this exception as its cause.
-     *
-     * @return a new Cffu that is successful when the given two stages success
-     * @see #allResultsFastFailOf(CompletionStage[])
-=======
      * Tuple variance of {@link #allResultsFailFastOf(CompletionStage[])}.
->>>>>>> e8b46daf
      */
     @Contract(pure = true)
     public <T1, T2> Cffu<Tuple2<T1, T2>> allTupleFailFastOf(
@@ -1079,16 +1070,7 @@
     }
 
     /**
-<<<<<<< HEAD
-     * Returns a new Cffu that is successful when the given three stages success.
-     * If any of the given stages complete exceptionally, then the returned Cffu also does so
-     * *without* waiting other incomplete given stages, with a CompletionException holding this exception as its cause.
-     *
-     * @return a new Cffu that is successful when the given three stages success
-     * @see #allResultsFastFailOf(CompletionStage[])
-=======
      * Tuple variance of {@link #allResultsFailFastOf(CompletionStage[])}.
->>>>>>> e8b46daf
      */
     @Contract(pure = true)
     public <T1, T2, T3> Cffu<Tuple3<T1, T2, T3>> allTupleFailFastOf(
@@ -1097,16 +1079,7 @@
     }
 
     /**
-<<<<<<< HEAD
-     * Returns a new Cffu that is successful when the given four stages success.
-     * If any of the given stages complete exceptionally, then the returned Cffu also does so
-     * *without* waiting other incomplete given stages, with a CompletionException holding this exception as its cause.
-     *
-     * @return a new Cffu that is successful when the given four stages success
-     * @see #allResultsFastFailOf(CompletionStage[])
-=======
      * Tuple variance of {@link #allResultsFailFastOf(CompletionStage[])}.
->>>>>>> e8b46daf
      */
     @Contract(pure = true)
     public <T1, T2, T3, T4> Cffu<Tuple4<T1, T2, T3, T4>> allTupleFailFastOf(
@@ -1116,16 +1089,7 @@
     }
 
     /**
-<<<<<<< HEAD
-     * Returns a new Cffu that is successful when the given five stages success.
-     * If any of the given stages complete exceptionally, then the returned Cffu also does so
-     * *without* waiting other incomplete given stages, with a CompletionException holding this exception as its cause.
-     *
-     * @return a new Cffu that is successful when the given five stages success
-     * @see #allResultsFastFailOf(CompletionStage[])
-=======
      * Tuple variance of {@link #allResultsFailFastOf(CompletionStage[])}.
->>>>>>> e8b46daf
      */
     @Contract(pure = true)
     public <T1, T2, T3, T4, T5> Cffu<Tuple5<T1, T2, T3, T4, T5>> allTupleFailFastOf(
@@ -1139,12 +1103,6 @@
      * <p>
      * If any of the provided stages fails, its corresponding position will contain {@code null}
      * (which is indistinguishable from the stage having a successful value of {@code null}).
-<<<<<<< HEAD
-     *
-     * @return a new Cffu
-     * @see #allSuccessResultsOf(Object, CompletionStage[])
-=======
->>>>>>> e8b46daf
      */
     @Contract(pure = true)
     public <T1, T2> Cffu<Tuple2<T1, T2>> allSuccessTupleOf(
@@ -1157,12 +1115,6 @@
      * <p>
      * If any of the provided stages fails, its corresponding position will contain {@code null}
      * (which is indistinguishable from the stage having a successful value of {@code null}).
-<<<<<<< HEAD
-     *
-     * @return a new Cffu
-     * @see #allSuccessResultsOf(Object, CompletionStage[])
-=======
->>>>>>> e8b46daf
      */
     @Contract(pure = true)
     public <T1, T2, T3> Cffu<Tuple3<T1, T2, T3>> allSuccessTupleOf(
@@ -1175,12 +1127,6 @@
      * <p>
      * If any of the provided stages fails, its corresponding position will contain {@code null}
      * (which is indistinguishable from the stage having a successful value of {@code null}).
-<<<<<<< HEAD
-     *
-     * @return a new Cffu
-     * @see #allSuccessResultsOf(Object, CompletionStage[])
-=======
->>>>>>> e8b46daf
      */
     @Contract(pure = true)
     public <T1, T2, T3, T4> Cffu<Tuple4<T1, T2, T3, T4>> allSuccessTupleOf(
@@ -1194,12 +1140,6 @@
      * <p>
      * If any of the provided stages fails, its corresponding position will contain {@code null}
      * (which is indistinguishable from the stage having a successful value of {@code null}).
-<<<<<<< HEAD
-     *
-     * @return a new Cffu
-     * @see #allSuccessResultsOf(Object, CompletionStage[])
-=======
->>>>>>> e8b46daf
      */
     @Contract(pure = true)
     public <T1, T2, T3, T4, T5> Cffu<Tuple5<T1, T2, T3, T4, T5>> allSuccessTupleOf(
@@ -1266,16 +1206,7 @@
     }
 
     /**
-<<<<<<< HEAD
-     * Returns a new Cffu that is completed when the given two stages complete.
-     * If any of the given stages complete exceptionally, then the returned Cffu also does so,
-     * with a CompletionException holding this exception as its cause.
-     *
-     * @return a new Cffu that is completed when the given two stages complete
-     * @see #allResultsOf(CompletionStage[])
-=======
      * Tuple variance of {@link #allResultsOf(CompletionStage[])}.
->>>>>>> e8b46daf
      */
     @Contract(pure = true)
     public <T1, T2> Cffu<Tuple2<T1, T2>> allTupleOf(
@@ -1284,16 +1215,7 @@
     }
 
     /**
-<<<<<<< HEAD
-     * Returns a new Cffu that is completed when the given three stages complete.
-     * If any of the given stages complete exceptionally, then the returned Cffu also does so,
-     * with a CompletionException holding this exception as its cause.
-     *
-     * @return a new Cffu that is completed when the given three stages complete
-     * @see #allResultsOf(CompletionStage[])
-=======
      * Tuple variance of {@link #allResultsOf(CompletionStage[])}.
->>>>>>> e8b46daf
      */
     @Contract(pure = true)
     public <T1, T2, T3> Cffu<Tuple3<T1, T2, T3>> allTupleOf(
@@ -1302,16 +1224,7 @@
     }
 
     /**
-<<<<<<< HEAD
-     * Returns a new Cffu that is completed when the given four stages complete.
-     * If any of the given stages complete exceptionally, then the returned Cffu also does so,
-     * with a CompletionException holding this exception as its cause.
-     *
-     * @return a new Cffu that is completed when the given four stages complete
-     * @see #allResultsOf(CompletionStage[])
-=======
      * Tuple variance of {@link #allResultsOf(CompletionStage[])}.
->>>>>>> e8b46daf
      */
     @Contract(pure = true)
     public <T1, T2, T3, T4> Cffu<Tuple4<T1, T2, T3, T4>> allTupleOf(
@@ -1321,16 +1234,7 @@
     }
 
     /**
-<<<<<<< HEAD
-     * Returns a new Cffu that is completed when the given five stages complete.
-     * If any of the given stages complete exceptionally, then the returned Cffu also does so,
-     * with a CompletionException holding this exception as its cause.
-     *
-     * @return a new Cffu that is completed when the given five stages complete
-     * @see #allResultsOf(CompletionStage[])
-=======
      * Tuple variance of {@link #allResultsOf(CompletionStage[])}.
->>>>>>> e8b46daf
      */
     @Contract(pure = true)
     public <T1, T2, T3, T4, T5> Cffu<Tuple5<T1, T2, T3, T4, T5>> allTupleOf(

--- conflicted
+++ resolved
@@ -43,11 +43,7 @@
      * - methods with `0` suffix means no parameter validation, e.g.
      *    - no null check
      *
-<<<<<<< HEAD
-     * because these methods is not safe, caller SHOULD pay attention to keep implementation logic correct.
-=======
      * because these methods is not safe, caller logic SHOULD pay attention to keep implementation correct.
->>>>>>> 65155e37
      */
 
     ////////////////////////////////////////////////////////////////////////////////
@@ -1173,13 +1169,8 @@
     private static <T> CompletableFuture<List<T>> allResultsFastFailOf0(CompletionStage<? extends T>[] cfs) {
         final int len = cfs.length;
         if (len == 0) return completedFuture(arrayList());
-<<<<<<< HEAD
-        // convert input cf to non-minimal-stage instance for SINGLE input in order to ensure that
-        // the returned cf is not minimal-stage CF instance(UnsupportedOperationException)
-=======
         // convert input cf to non-minimal-stage CF instance for SINGLE input in order to
         // ensure that the returned cf is not minimal-stage instance(UnsupportedOperationException)
->>>>>>> 65155e37
         if (len == 1) return toNonMinCf0(cfs[0]).thenApply(CompletableFutureUtils::arrayList);
 
         final CompletableFuture<?>[] successOrBeIncomplete = new CompletableFuture[len];
@@ -1312,13 +1303,8 @@
     private static <T> CompletableFuture<List<T>> allResultsOf0(CompletionStage<? extends T>[] cfs) {
         final int len = cfs.length;
         if (len == 0) return completedFuture(arrayList());
-<<<<<<< HEAD
-        // convert input cf to non-minimal-stage instance for SINGLE input in order to ensure that
-        // the returned cf is not minimal-stage CF instance(UnsupportedOperationException)
-=======
         // convert input cf to non-minimal-stage CF instance for SINGLE input in order to
         // ensure that the returned cf is not minimal-stage instance(UnsupportedOperationException)
->>>>>>> 65155e37
         if (len == 1) return toNonMinCf0(cfs[0]).thenApply(CompletableFutureUtils::arrayList);
 
         final Object[] result = new Object[len];
@@ -1367,13 +1353,8 @@
     private static CompletableFuture<Void> allFastFailOf0(CompletionStage<?>[] cfs) {
         final int len = cfs.length;
         if (len == 0) return completedFuture(null);
-<<<<<<< HEAD
-        // convert input cf to non-minimal-stage instance for SINGLE input in order to ensure that
-        // the returned cf is not minimal-stage CF instance(UnsupportedOperationException)
-=======
         // convert input cf to non-minimal-stage CF instance for SINGLE input in order to
         // ensure that the returned cf is not minimal-stage instance(UnsupportedOperationException)
->>>>>>> 65155e37
         if (len == 1) return toNonMinCf0(cfs[0]).thenApply(unused -> null);
 
         final CompletableFuture<?>[] successOrBeIncomplete = new CompletableFuture[len];
@@ -1425,13 +1406,8 @@
     public static CompletableFuture<Void> allOf(CompletionStage<?>... cfs) {
         requireCfsAndEleNonNull(cfs);
         if (cfs.length == 0) return completedFuture(null);
-<<<<<<< HEAD
-        // convert input cf to non-minimal-stage instance for SINGLE input in order to ensure that
-        // the returned cf is not minimal-stage CF instance(UnsupportedOperationException)
-=======
         // convert input cf to non-minimal-stage CF instance for SINGLE input in order to
         // ensure that the returned cf is not minimal-stage instance(UnsupportedOperationException)
->>>>>>> 65155e37
         if (cfs.length == 1) return toNonMinCf0(cfs[0]).thenApply(unused -> null);
         return CompletableFuture.allOf(f_toCfArray0(cfs));
     }
@@ -1518,11 +1494,7 @@
      * <p>
      * <strong>CAUTION:</strong> This method is NOT type safe! Because reused the CF instance,
      * The returned cf may be a minimal-stage, MUST NOT be written or read(explicitly)
-<<<<<<< HEAD
-     * (e.g. complete(Object)); Otherwise, the caller usage of cf may throw UnsupportedOperationException.
-=======
      * (e.g. {@link CompletableFuture#complete}); Otherwise, the caller usage of cf may throw UnsupportedOperationException.
->>>>>>> 65155e37
      */
     @SuppressWarnings("unchecked")
     private static <T> CompletableFuture<T> f_toCf0(CompletionStage<? extends T> s) {
@@ -1535,11 +1507,7 @@
      * Converts CompletionStage to non-minimal-stage CompletableFuture, reuse cf instance as many as possible.
      * <p>
      * <strong>CAUTION:</strong> because reused the CF instance, if the caller need defensive copy
-<<<<<<< HEAD
-     * instead of writing it directly use method {@link #toNonMinCfCopy0(CompletionStage)}).
-=======
      * instead of writing it directly, use method {@link #toNonMinCfCopy0(CompletionStage)}).
->>>>>>> 65155e37
      */
     private static <T> CompletableFuture<T> toNonMinCf0(CompletionStage<? extends T> s) {
         final CompletableFuture<T> f = f_toCf0(s);

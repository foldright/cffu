--- conflicted
+++ resolved
@@ -30,25 +30,6 @@
      * Callback from ListenableFuture is executed using the given executor,
      * use {@link MoreExecutors#directExecutor()} if you need skip executor switch.
      * <p>
-<<<<<<< HEAD
-     * Cancelling the result {@link CompletableFuture} will also cancel inner {@link ListenableFuture}.
-     * Use param {@code mayInterruptIfRunning} to control whether to interrupt the thread of {@link ListenableFuture}.
-     * <p>
-     * Note: CompletionException caused by CancellationException is also considered cancellation.
-     * <p>
-     * We encourage you to avoid using direct write methods in {@link CompletableFuture} so that the underlying
-     * {@link ListenableFuture} can benefit from cancel propagation.
-     *
-     * @param lf                    the wrapped ListenableFuture
-     * @param executor              the executor
-     * @param mayInterruptIfRunning {@code true} if the thread of {@link ListenableFuture} should be interrupted when
-     * {@link CompletableFuture} canceled (if the thread is known to the implementation).
-     * @return the completable future
-     * @see CompletableFuture#cancel(boolean)
-     */
-    @Contract(pure = true)
-    public static <T> CompletableFuture<T> toCompletableFuture(ListenableFuture<T> lf, Executor executor, boolean mayInterruptIfRunning) {
-=======
      * Cancelling({@link Future#cancel(boolean)}) the returned CompletableFuture
      * will also cancel underlying ListenableFuture.
      * <p>
@@ -72,7 +53,6 @@
     @Contract(pure = true)
     public static <T> CompletableFuture<T> toCompletableFuture(
             ListenableFuture<T> lf, Executor executor, boolean interruptLfWhenCancellationException) {
->>>>>>> 5c12e98a
         requireNonNull(lf, "listenableFuture is null");
         requireNonNull(executor, "executor is null");
 
@@ -92,17 +72,10 @@
             }
         };
         // propagate cancellation by CancellationException from outer adapter to LF
-<<<<<<< HEAD
-        ret.whenComplete((v, ex) -> {
-            ex = CompletableFutureUtils.unwrapCfException(ex);
-            if (ex instanceof CancellationException) {
-                lf.cancel(mayInterruptIfRunning);
-=======
         CompletableFutureUtils.peek(ret, (v, ex) -> {
             ex = CompletableFutureUtils.unwrapCfException(ex);
             if (ex instanceof CancellationException) {
                 lf.cancel(interruptLfWhenCancellationException);
->>>>>>> 5c12e98a
             }
         });
 
@@ -128,14 +101,9 @@
      * More info see {@link #toCompletableFuture(ListenableFuture, Executor, boolean)}.
      */
     @Contract(pure = true)
-<<<<<<< HEAD
-    public static <T> Cffu<T> toCffu(ListenableFuture<T> lf, CffuFactory cffuFactory, boolean mayInterruptIfRunning) {
-        return cffuFactory.toCffu(toCompletableFuture(lf, cffuFactory.defaultExecutor(), mayInterruptIfRunning));
-=======
     public static <T> Cffu<T> toCffu(
             ListenableFuture<T> lf, CffuFactory cffuFactory, boolean interruptLfWhenCancellationException) {
         return cffuFactory.toCffu(toCompletableFuture(lf, cffuFactory.defaultExecutor(), interruptLfWhenCancellationException));
->>>>>>> 5c12e98a
     }
 
     /**

package io.foldright.cffu;

import com.google.common.util.concurrent.FutureCallback;
import com.google.common.util.concurrent.Futures;
import com.google.common.util.concurrent.ListenableFuture;
import com.google.common.util.concurrent.MoreExecutors;
import org.jetbrains.annotations.Contract;

import java.util.concurrent.*;

import static java.util.Objects.requireNonNull;


/**
 * Integration with guava {@link ListenableFuture}.
 *
 * @author Jerry Lee (oldratlee at gmail dot com)
 * @author HuHao (995483610 at qq dot com)
 * @author Eric Lin (linqinghua4 at gmail dot com)
 */
public final class ListenableFutureUtils {

    /*
     * Implementation Note:
     *
     * The methods of this class MUST NOT be defined in `CompletableFutureUtils`;
     * Otherwise `NoClassDefFoundError` when loading `CompletableFutureUtils`
     * if `ListenableFuture` class(`ClassNotFoundException` aka. `Guava` dependency) is absent.
     */

    /**
     * Converts input {@link ListenableFuture} to {@link CompletableFuture}.
     * <p>
     * Callback from ListenableFuture is executed using the given executor,
     * use {@link MoreExecutors#directExecutor()} if you need skip the execution switch.
     * <p>
     * Cancelling({@link Future#cancel(boolean)}) the returned CompletableFuture
     * will also cancel underlying ListenableFuture.
     * <p>
     * Use param {@code interruptLfWhenCancellationException} to control whether to cancel ListenableFuture with
     * interruption when CancellationException occurred (including CompletionException/ExecutionException with
     * CancellationException cause, more info see {@link CompletableFutureUtils#unwrapCfException(Throwable)}).
     * <p>
     * It's recommended to avoid using direct write methods(e.g. {@link CompletableFuture#complete(Object)},
     * {@link CompletableFuture#completeExceptionally(Throwable)}) of the returned CompletableFuture:
     * <ul>
     * <li>the underlying ListenableFuture can benefit from cancellation propagation.
     * <li>the writing of the returned CompletableFuture won't affect the underlying ListenableFuture.
     * </ul>
     *
     * @param lf                                   the underlying ListenableFuture
     * @param executor                             the executor to use for ListenableFuture callback execution
     * @param interruptLfWhenCancellationException whether to cancel ListenableFuture with interruption
     *                                             when CancellationException occurred
     * @return the CompletableFuture adapter
     * @see CompletableFuture#cancel(boolean)
     */
    @Contract(pure = true)
    public static <T> CompletableFuture<T> toCompletableFuture(
            ListenableFuture<T> lf, Executor executor, boolean interruptLfWhenCancellationException) {
        requireNonNull(lf, "listenableFuture is null");
        requireNonNull(executor, "executor is null");

        CompletableFuture<T> ret = new CompletableFuture<T>() {
            @Override
            public boolean cancel(boolean mayInterruptIfRunning) {
                // propagate cancellation from outer adapter to LF
                lf.cancel(mayInterruptIfRunning);
                return super.cancel(mayInterruptIfRunning);
            }

            @Override
            public String toString() {
                return "CompletableFutureAdapter@ListenableFutureUtils.toCompletableFuture" +
                        " of ListenableFuture(" + lf + "), " + super.toString();
            }
        };
        // propagate cancellation by CancellationException from outer adapter to LF
<<<<<<< HEAD
        ret.whenComplete((result, throwable) -> {
            if (ret.isCancelled()) {
                lf.cancel(false);
            } else {
                Throwable cause = CompletableFutureUtils.unwrapCfException(throwable);
                if (cause instanceof CancellationException) {
                    lf.cancel(false);
                }
=======
        CompletableFutureUtils.peek(ret, (v, ex) -> {
            ex = CompletableFutureUtils.unwrapCfException(ex);
            if (ex instanceof CancellationException) {
                lf.cancel(interruptLfWhenCancellationException);
>>>>>>> 685acea8
            }
        });

        Futures.addCallback(lf, new FutureCallback<T>() {
            @Override
            public void onSuccess(T result) {
                ret.complete(result);
            }

            @Override
            public void onFailure(Throwable ex) {
                ret.completeExceptionally(ex);
            }
        }, executor);
        return ret;
    }

    /**
     * Converts input {@link ListenableFuture} to {@link Cffu}.
     * <p>
     * Callback from ListenableFuture is executed using cffuFactory's default executor.
     * <p>
     * More info see {@link #toCompletableFuture(ListenableFuture, Executor, boolean)}.
     */
    @Contract(pure = true)
    public static <T> Cffu<T> toCffu(
            ListenableFuture<T> lf, CffuFactory cffuFactory, boolean interruptLfWhenCancellationException) {
        return cffuFactory.toCffu(toCompletableFuture(
                lf, cffuFactory.defaultExecutor(), interruptLfWhenCancellationException));
    }

    /**
     * Converts input {@link CompletableFuture} to {@link ListenableFuture}.
     */
    @Contract(pure = true)
    public static <T> ListenableFuture<T> toListenableFuture(CompletableFuture<T> cf) {
        requireNonNull(cf, "cf is null");
        if (CompletableFutureUtils.isMinStageCf(cf)) throw new UnsupportedOperationException();

        return new ListenableFuture<T>() {
            @Override
            public void addListener(Runnable listener, Executor executor) {
                CompletableFutureUtils.peekAsync(cf, (v, ex) -> listener.run(), executor);
            }

            @Override
            public boolean cancel(boolean mayInterruptIfRunning) {
                return cf.cancel(mayInterruptIfRunning);
            }

            @Override
            public boolean isCancelled() {
                return cf.isCancelled();
            }

            @Override
            public boolean isDone() {
                return cf.isDone();
            }

            @Override
            public T get() throws InterruptedException, ExecutionException {
                return cf.get();
            }

            @Override
            public T get(long timeout, TimeUnit unit) throws InterruptedException, ExecutionException, TimeoutException {
                return cf.get(timeout, unit);
            }

            @Override
            public String toString() {
                return "ListenableFutureAdapter@ListenableFutureUtils.toListenableFuture of " + cf;
            }
        };
    }

    /**
     * Converts input {@link Cffu} to {@link ListenableFuture}.
     */
    @Contract(pure = true)
    public static <T> ListenableFuture<T> toListenableFuture(Cffu<T> cf) {
        requireNonNull(cf, "cf is null");
        if (cf.isMinimalStage()) throw new UnsupportedOperationException();

        return toListenableFuture(cf.cffuUnwrap());
    }

    private ListenableFutureUtils() {
    }
}<|MERGE_RESOLUTION|>--- conflicted
+++ resolved
@@ -76,21 +76,10 @@
             }
         };
         // propagate cancellation by CancellationException from outer adapter to LF
-<<<<<<< HEAD
-        ret.whenComplete((result, throwable) -> {
-            if (ret.isCancelled()) {
-                lf.cancel(false);
-            } else {
-                Throwable cause = CompletableFutureUtils.unwrapCfException(throwable);
-                if (cause instanceof CancellationException) {
-                    lf.cancel(false);
-                }
-=======
         CompletableFutureUtils.peek(ret, (v, ex) -> {
             ex = CompletableFutureUtils.unwrapCfException(ex);
             if (ex instanceof CancellationException) {
                 lf.cancel(interruptLfWhenCancellationException);
->>>>>>> 685acea8
             }
         });
 
